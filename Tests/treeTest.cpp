--- conflicted
+++ resolved
@@ -276,11 +276,6 @@
       }
     }
     REQUIRE(sumOfChildren == 3);
-<<<<<<< HEAD
- 
-=======
-    
->>>>>>> 1bb261c3
   }
 
   // Tree example using unique_ptr to manage heavyweight objects.
