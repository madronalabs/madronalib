
//
// symbolTest
// a unit test made using the Catch framework in catch.hpp / tests.cpp.
//

#include <iostream>
#include <vector>
#include <map>
#include <unordered_map>
#include <chrono>
#include <thread>

#include "catch.hpp"
#include "../include/madronalib.h"
#include "MLTextUtils.h"

#if _WIN32
#define HAVE_U8_LITERALS 0
#else
#define HAVE_U8_LITERALS 1
#endif

static const int kThreadTestSize = 1024; 

using namespace ml;

typedef std::chrono::time_point<std::chrono::high_resolution_clock> myTimePoint;
myTimePoint now()
{
	return std::chrono::high_resolution_clock::now();
}

void threadTest(int threadID)
{
	textUtils::NameMaker namer;
	for(int i=0; i<kThreadTestSize; ++i)
	{
		Symbol sym(namer.nextName());
		std::this_thread::yield();
	}
}

<<<<<<< HEAD
typedef std::chrono::time_point<std::chrono::high_resolution_clock> myTimePoint;
myTimePoint now()
{
	return std::chrono::high_resolution_clock::now();
}

=======
TEST_CASE("madronalib/core/symbol/simple", "[symbol][simple]")
{
	Symbol a("hello");
	Symbol b("world");
	Symbol c("hello");
	
	REQUIRE(a.getID() == c.getID());
	
	if(a.getID() != c.getID())
	{
		std::cout << "WTF\n";
	}
	
	else 
	{
		std::cout << a << ", " << b << "!\n";
	}
	
	theSymbolTable().dump();
	
}


>>>>>>> 8933e948
TEST_CASE("madronalib/core/symbol/threads", "[symbol][threads]")
{
	// multithreaded test. multiple nameMakers will try to make duplicate names at about the same time,
	// which will almost certainly lead to problems unless the symbol code is properly thread-safe.
	
	// start timing
	myTimePoint start, end;
	std::chrono::duration<double> elapsed;
	start = now();
	
	theSymbolTable().clear();
	int nThreads = 16;
	std::vector< std::thread > threads;
	for(int i=0; i < nThreads; ++i)
	{
		threads.push_back(std::thread(threadTest, i));
	}
	for(int i=0; i < nThreads; ++i)
	{
		threads[i].join();
	}
	
	end = now();
	elapsed = end-start;
	std::cout << "multithreaded test, elapsed time: " << elapsed.count() << "s\n";
	
	REQUIRE(theSymbolTable().audit());
	REQUIRE(theSymbolTable().getSize() == kThreadTestSize + 1);
}


#if 1 // MLTEST


TEST_CASE("madronalib/core/collision", "[collision]")
{
	// nothing is checked here - these are two pairs of colliding symbols for reference
	// with 12-bit hash:
	Symbol a("KP");
	Symbol aa("BAZ");
	Symbol b("KL");
	Symbol bb("mse");
	// 16-bit hash:
	Symbol c("FB");
	Symbol cc("hombfbmohqqhombf");
}

template<size_t N>
constexpr int hashTest1(const char (&sym)[N]) { return krHash1<N>(sym); }

TEST_CASE("madronalib/core/hashes", "[hashes]")
{
	// the compile time and runtime hashes need to be equivalent.
	const char* str1("hello");
	const char* str2(u8"محمد بن سعيد");
	
	constexpr int a1 = hashTest1("hello");
	constexpr int a2 = hashTest1(u8"محمد بن سعيد");
	
	int b1 = krHash0(str1, strlen(str1));
	int b2 = krHash0(str2, strlen(str2));
	
	REQUIRE(a1 == b1);
	REQUIRE(a2 == b2);
}

const char letters[24] = "abcdefghjklmnopqrstuvw";

TEST_CASE("madronalib/core/symbol/maps", "[symbol]")
{
	const int kMapSize = 100;	
	const int kTestLength = 100000;
	
	// main maps for testing
	std::map<Symbol, float> testMapOrderedSym;
	std::map<std::string, float> testMapOrderedStr;
	std::unordered_map<Symbol, float> testMapUnorderedSym;
	std::unordered_map<std::string, float> testMapUnorderedStr;
	
	// make dictionaries of symbols, strings and chars for testing
	std::vector<Symbol> symbolDict;
	std::vector<std::string> stringDict;
	std::vector<const char *> charDict;
	int p = 0;
	for(int i=0; i<kMapSize; ++i)
	{
		// make procedural gibberish
		std::string newString;
		int length = 3 + (i%12);
		for(int j=0; j<length; ++j)
		{
			p += (i*j + 1);
			p += i%37;
			p += j%23;
			p = abs(p);
			newString += letters[p % 22];
		}		
		
		stringDict.push_back(newString);
		
		// add it to symbol table
		Symbol newSym(newString.c_str());
		symbolDict.push_back(newSym);
		
		// add an entry to each map
		float val = i;
		testMapOrderedSym[newSym] = val;
		testMapOrderedStr[newString] = val;
		testMapUnorderedSym[newSym] = val;
		testMapUnorderedStr[newString] = val;
	}
	
	// make char dict after string dict is complete, otherwise ptrs may change!
	for(int i=0; i<stringDict.size(); ++i)
	{
		charDict.push_back(stringDict[i].c_str());
	}

	SECTION("test maps")
	{
		myTimePoint start, end;
		std::chrono::duration<double> elapsed;
		double symbolSum, stringSum;
		int idx;
		
		std::vector< int > testIndexes;
		for(int n=0; n<kTestLength; ++n)
		{
			int i = fabs(ml::rand())*kMapSize;
			testIndexes.push_back(i);
		}
		
		// ----------------------------------------------------------------
		// existing symbols / strings

		// lookup from existing std::strings
		start = now();
		stringSum = 0.f;
		for(int i=0; i<kTestLength; ++i)
		{
			stringSum += testMapOrderedStr[stringDict[testIndexes[i]]];
		}	
		end = now();
		elapsed = end-start;
		std::cout << "existing strings, elapsed time: " << elapsed.count() << "s\n";
		
		// lookup from existing MLSymbols
		start = now();
		symbolSum = 0.f;
		for(int i=0; i<kTestLength; ++i)
		{
			symbolSum += testMapOrderedSym[symbolDict[testIndexes[i]]];
		}
		end = now();
		elapsed = end-start;
		std::cout << "existing symbols, elapsed time: " << elapsed.count() << "s\n";
		
		REQUIRE(stringSum == symbolSum);
		
		// lookup from existing std::strings
		start = now();
		stringSum = 0.f;
		for(int i=0; i<kTestLength; ++i)
		{
			stringSum += testMapUnorderedStr[stringDict[testIndexes[i]]];
		}	
		end = now();
		elapsed = end-start;
		std::cout << "existing strings, unordered, elapsed time: " << elapsed.count() << "s\n";
		
		// lookup from existing MLSymbols
		start = now();
		symbolSum = 0.f;
		for(int i=0; i<kTestLength; ++i)
		{
			symbolSum += testMapUnorderedSym[symbolDict[testIndexes[i]]];
		}
		end = now();
		elapsed = end-start;
		std::cout << "existing symbols, unordered, elapsed time: " << elapsed.count() << "s\n";

		REQUIRE(stringSum == symbolSum);
		
		// ----------------------------------------------------------------
		// constructing symbols / strings
		
		// lookup from newly made std::strings
		start = now();
		stringSum = 0.f;
		for(int i=0; i<kTestLength; ++i)
		{
			stringSum += testMapOrderedStr[charDict[testIndexes[i]]];
		}	
		end = now();
		elapsed = end-start;
		std::cout << "constructing strings, elapsed time: " << elapsed.count() << "s\n";
		
		// lookup from new MLSymbols made from char * 
		start = now();
		symbolSum = 0.f;
		for(int i=0; i<kTestLength; ++i)
		{
			symbolSum += testMapOrderedSym[charDict[testIndexes[i]]];
		}
		end = now();
		elapsed = end-start;
		std::cout << "constructing symbols, elapsed time: " << elapsed.count() << "s\n";

		REQUIRE(stringSum == symbolSum);
				
		// lookup from newly made std::strings
		start = now();
		stringSum = 0.f;
		for(int i=0; i<kTestLength; ++i)
		{
			stringSum += testMapUnorderedStr[charDict[testIndexes[i]]];
		}	
		end = now();
		elapsed = end-start;
		std::cout << "constructing strings, unordered, elapsed time: " << elapsed.count() << "s\n";
		
		// unordered lookup from new MLSymbols made from char * 
		start = now();
		symbolSum = 0.f;
		for(int i=0; i<kTestLength; ++i)
		{
			symbolSum += testMapUnorderedSym[charDict[testIndexes[i]]];
		}
		end = now();
		elapsed = end-start;
		std::cout << "constructing symbols, unordered, elapsed time: " << elapsed.count() << "s\n";
				
		REQUIRE(stringSum == symbolSum);
		
		REQUIRE(theSymbolTable().audit());
		
		//theSymbolTable().dump();
	}
}

TEST_CASE("madronalib/core/symbol/numbers", "[symbol]")
{
	textUtils::NameMaker namer;
	for(int i=0; i<10; ++i)
	{
		Symbol testSym = namer.nextName();
		Symbol testSymWithNum = textUtils::addFinalNumber(testSym, i);
		Symbol testSymWithoutNum = textUtils::stripFinalNumber(testSym);
		int j = textUtils::getFinalNumber(testSymWithNum);
		
		REQUIRE(testSym == testSymWithoutNum);
		REQUIRE(i == j);
	}
	REQUIRE(theSymbolTable().audit());
}

TEST_CASE("madronalib/core/symbol/identity", "[symbol][identity]")
{
	// things that should and shouldn't be the same as one another.
	theSymbolTable().clear();
	Symbol a("xxx_yyy");
	Symbol b("xxx");
	REQUIRE(a != b);
}

// hex char printing
struct HexCharStruct
{
	unsigned char c;
	HexCharStruct(unsigned char _c) : c(_c) { }
};

inline std::ostream& operator<<(std::ostream& o, const HexCharStruct& hs)
{
	return (o << std::hex << (int)hs.c << std::dec );
}

inline HexCharStruct hexchar(unsigned char _c)
{
	return HexCharStruct(_c);
}

TEST_CASE("madronalib/core/symbol/UTF8", "[symbol][UTF8]")
{
	theSymbolTable().clear();
	std::map<Symbol, int> sortedMap;
	const int sortTestSize = 10;
	int p = 0;

#if HAVE_U8_LITERALS
	std::vector< std::string > strings = { u8"Федор", u8"小林 尊", u8"محمد بن سعيد" };
#else
	const char* fedor("\xD0\xA4\xD0\xB5\xD0\xB4\xD0\xBE\xD1\x80");
	const char* kobayashi("\xE5\xB0\x8F\xE6\x9E\x97\x20\xE5\xB0\x8A");
	const char* muhammad("\xD9\x85\xD8\xAD\xD9\x85\xD8\xAF\x20\xD8\xA8\xD9\x86\x20\xD8\xB3\xD8\xB9\xD9\x8A\xD8\xAF");
	std::vector< std::string > strings = { fedor, kobayashi, muhammad };
#endif	
	
	int totalPoints = 0;
	for(auto testString : strings)
	{
		totalPoints += TextFragment(testString.c_str()).lengthInCodePoints();
	}
	
	REQUIRE(totalPoints == 21);
}



#endif // MLTEST<|MERGE_RESOLUTION|>--- conflicted
+++ resolved
@@ -41,14 +41,7 @@
 	}
 }
 
-<<<<<<< HEAD
-typedef std::chrono::time_point<std::chrono::high_resolution_clock> myTimePoint;
-myTimePoint now()
-{
-	return std::chrono::high_resolution_clock::now();
-}
-
-=======
+
 TEST_CASE("madronalib/core/symbol/simple", "[symbol][simple]")
 {
 	Symbol a("hello");
@@ -72,7 +65,6 @@
 }
 
 
->>>>>>> 8933e948
 TEST_CASE("madronalib/core/symbol/threads", "[symbol][threads]")
 {
 	// multithreaded test. multiple nameMakers will try to make duplicate names at about the same time,
@@ -102,9 +94,6 @@
 	REQUIRE(theSymbolTable().audit());
 	REQUIRE(theSymbolTable().getSize() == kThreadTestSize + 1);
 }
-
-
-#if 1 // MLTEST
 
 
 TEST_CASE("madronalib/core/collision", "[collision]")
@@ -378,8 +367,4 @@
 	}
 	
 	REQUIRE(totalPoints == 21);
-}
-
-
-
-#endif // MLTEST+}