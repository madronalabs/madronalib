--- conflicted
+++ resolved
@@ -55,11 +55,7 @@
 {
   if(_inMainThread)
   {
-<<<<<<< HEAD
-      if( pTimersRef)
-=======
       if(pTimersRef)
->>>>>>> f472dc0b
       {
         CFRunLoopTimerRef pLoopRef = static_cast<CFRunLoopTimerRef>(pTimersRef);
         CFRunLoopRemoveTimer (CFRunLoopGetMain(), pLoopRef, kCFRunLoopCommonModes);
@@ -113,13 +109,8 @@
 }
 
 void ml::Timers::stop()
-<<<<<<< HEAD
-{ 
-  if(_inMainThread)
-=======
 {
   if (_running)
->>>>>>> f472dc0b
   {
     if (_inMainThread)
     {
