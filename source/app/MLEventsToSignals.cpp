--- conflicted
+++ resolved
@@ -846,11 +846,7 @@
 //
 int EventsToSignals::findFreeVoice()
 {
-<<<<<<< HEAD
-  int len = (int)polyphony_;
-=======
   int highestVoiceIdx = polyphony_ + 1;
->>>>>>> 7f738173
   int r = -1;
   int t = lastFreeVoiceFound_;
   for (int i = 1; i < polyphony_ + 1; ++i)
