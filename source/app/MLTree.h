--- conflicted
+++ resolved
@@ -215,17 +215,6 @@
 
     // null iterator that can be returned so begin() = end() when there is no container
     const_iterator() {}
-<<<<<<< HEAD
-=======
-
-    /*
-    const_iterator(const Tree<V, C>* p)
-    {
-      mNodeStack.push_back(p);
-      // mIteratorStack.push_back(p->mChildren.begin());
-    }
-    */
->>>>>>> 1bb261c3
     
     const_iterator(const Tree<V, C>* p, const typename mapT::const_iterator subIter)
     {
@@ -265,15 +254,11 @@
     
     void pop()
     {
-      mIteratorStack.pop_back();
-<<<<<<< HEAD
-      mNodeStack.pop_back();
-=======
       if(mNodeStack.size() > 1)
       {
         mNodeStack.pop_back();
-      }
->>>>>>> 1bb261c3
+        mIteratorStack.pop_back();
+      }
     }
     
     
@@ -439,14 +424,7 @@
     // If unsuccessful the current path is set to root.
     bool setCurrentPath(Path p) {
       setCurrentPathToRoot();
-<<<<<<< HEAD
       const Tree<V, C>* nextNode = mNodeStack[0];
-=======
-
-      const Tree<V, C>* nextNode = mNodeStack[0];
-
-
->>>>>>> 1bb261c3
       for(Symbol key : p)
       {
         auto it = nextNode->mChildren.find(key);
@@ -464,11 +442,7 @@
       }
       return true;
     }
-    
-<<<<<<< HEAD
-=======
-
->>>>>>> 1bb261c3
+
   };
 
   // start at beginning, then advance until a node with a value is reached.
