// madronalib: a C++ framework for DSP applications.
// Copyright (c) 2020-2022 Madrona Labs LLC. http://www.madronalabs.com
// Distributed under the MIT license: http://madrona-labs.mit-license.org/

#pragma once

//#include "madronalib.h"
#include "mldsp.h"
#include "MLSymbol.h"
#include "MLEvent.h"


namespace ml
{

// rows per voice output signal.
enum VoiceOutputSignals
{
  kPitch = 0,
  kGate,
  kVoice,
  kZ,
  kX,
  kY,
  kMod,
  kElapsedTime,
  kNumVoiceOutputRows
};

struct KeyState
{
  enum PlayingState
  {
    kOff,
    kOn,
    kSustained
  };
  PlayingState state{kOff};
  float pitch{0.f};
  uint32_t noteOnIndex{0};
};

// EventsToSignals processes different types of events and generates bundles of signals to
// control synthesizers.

class EventsToSignals final
{
public:
  static constexpr size_t kMaxVoices{16};
  static constexpr size_t kMaxEventsPerProcessBuffer{128};
  static constexpr size_t kMaxPhysicalKeys{128};
  static constexpr size_t kNumControllers{129};
  static constexpr int kChannelPressureControllerIdx{128};

  static constexpr float kGlideTimeSeconds{0.02f};
  static constexpr float kControllerGlideTimeSeconds{0.02f};
  static constexpr float kDriftTimeSeconds{8.0f};
  static constexpr float kDriftScale{0.02f};

  explicit EventsToSignals(int sr);
  ~EventsToSignals();

  size_t setPolyphony(size_t n);
  size_t getPolyphony();


  // clear all voices and queued events and reset state.
  void clear();

  // just reset time outputs
  void resetTimes();

  // inserts an event to the buffer sorted by time.
  void addEvent(const Event& e);
  
  void clearEvents();

  // process incoming events in buffer and generate output signals.
  // events in the queue in the time range [startOffset, startOffset + kFloatsPerDSPVector) will
  // be processed. it is assumed that all events in the queue are sorted by start time. Any
  // events outside the time range will be ignored.
  void processVector(int startOffset);

  void setPitchBendInSemitones(float f);
  void setMPEPitchBendInSemitones(float f);
  void setGlideTimeInSeconds(float f);
  void setDriftAmount(float f);
  void setUnison(bool b);
  void setProtocol(Symbol p) { protocol_ = p; clear(); }
  void setModCC(int c) { voiceModCC_ = c; }

  #pragma mark -
  
  // Voice: a voice that can play.
  //
  struct Voice
  {
    Voice() = default;
    ~Voice() = default;

    void setParams(float pitchGlideInSeconds, float drift, float sr);

    void reset(int voiceIdx);
    
    void resetTime();
    
    // send to start processing a new buffer.
    void beginProcess(float sr);
    
    // send a note on, off update or sustain event to the voice.
    void writeNoteEvent(const Event& e, int keyIdx, bool doGlide, bool doReset, float sr);
    
    // write all current info to the end of the current buffer, scaling pitch bend
    void endProcess(float pitchBend, float sr);

    size_t nextFrameToProcess{0};

    // instantaneous values, written during event processing
    float currentVelocity{0};
    float currentPitch{0};
    float currentPitchBend{0};
    float currentMod{0};
    float currentX{0};
    float currentY{0};
    float currentZ{0};

<<<<<<< HEAD
    int creatorKeyNumber{0}; // physical key or touch # of creator. 0 = undefined.
=======
    // physical key or touch # of creator. 0 = undefined.
    size_t creatorKeyIdx_{0};
>>>>>>> 7f738173
    uint32_t ageInSamples{0};
    uint32_t ageStep{0};

    SampleAccurateLinearGlide pitchGlide;
    LinearGlide pitchBendGlide;
    LinearGlide modGlide;
    LinearGlide xGlide;
    LinearGlide yGlide;
    LinearGlide zGlide;
    int pitchGlideTimeInSamples{0};
    bool inhibitPitchGlide{0};

    // drift generates a wandering signal on [0, 1] then is scaled and added to pitch
    // TODO encapsulate this as DrunkenWalkGen
    RandomScalarSource driftSource;
    LinearGlide pitchDriftGlide;
    int driftCounter{0};
    float currentDriftValue{0};
    float driftAmount{0};
    int nextDriftTimeInSamples{0};
    
    // output signals (velocity, pitch, voice... )
    DSPVectorArray< kNumVoiceOutputRows > outputs;
  };

  struct SmoothedController
  {
    LinearGlide glide;
    DSPVector output;
    float rawValue;
    void process();
  };
  
  // get a const reference to a Voice for reading its output.
  const Voice& getVoice(int n) const { return voices[n + 1]; }
  int getNewestVoice() const { return newestVoice_ - 1; }

  const SmoothedController& getController(int n) const { return controllers[n]; }

  
private:

  size_t countHeldNotes();
  void processEvent(const Event &eventParam);
  void processNoteOnEvent(const Event& event);
  void processNoteOffEvent(const Event& event);
  void processNoteUpdateEvent(const Event& event);
  void processControllerEvent(const Event& event);
  void processPitchWheelEvent(const Event& event);
  void processNotePressureEvent(const Event& event);
  void processChannelPressureEvent(const Event& event);
  void processSustainPedalEvent(const Event& event);
  int findFreeVoice();
  int findVoiceToSteal(Event e);
  int findNearestVoice(int note);
  
  
  // voices, containing signals for clients to read directly.
  // voices[0] is the "main voice" used for MPE.
  std::vector< Voice > voices;
  
  // output values for continuous controllers.
  std::vector< SmoothedController > controllers;
  
  Symbol protocol_{"MIDI"};
  
  // set a special modulation # to send out in each voice
  int voiceModCC_{16};
  
  std::array< KeyState, kMaxPhysicalKeys > keyStates_;
<<<<<<< HEAD
  Queue< Event > eventQueue_;
  size_t polyphony_{0};
=======
  
  std::vector< Event > eventBuffer_;
  // Queue< Event > eventQueue_;
  
  int polyphony_{0};
>>>>>>> 7f738173
  int lastFreeVoiceFound_{-1};
  int newestVoice_{-1};
  bool sustainPedalActive_{false};
  float sampleRate_;
  float pitchBendRangeInSemitones_{7.f};
  float mpePitchBendRangeInSemitones_{24.f};
  float pitchGlideTimeInSeconds_{0.f};
  float pitchDriftAmount_{0.f};
  bool unison_{false};
  uint32_t currentNoteOnIndex{0};
  bool awake_{false};

  void dumpVoices();
  int testCounter{0};
};

}  // namespace ml<|MERGE_RESOLUTION|>--- conflicted
+++ resolved
@@ -124,12 +124,8 @@
     float currentY{0};
     float currentZ{0};
 
-<<<<<<< HEAD
-    int creatorKeyNumber{0}; // physical key or touch # of creator. 0 = undefined.
-=======
     // physical key or touch # of creator. 0 = undefined.
     size_t creatorKeyIdx_{0};
->>>>>>> 7f738173
     uint32_t ageInSamples{0};
     uint32_t ageStep{0};
 
@@ -200,16 +196,11 @@
   int voiceModCC_{16};
   
   std::array< KeyState, kMaxPhysicalKeys > keyStates_;
-<<<<<<< HEAD
-  Queue< Event > eventQueue_;
-  size_t polyphony_{0};
-=======
   
   std::vector< Event > eventBuffer_;
   // Queue< Event > eventQueue_;
   
   int polyphony_{0};
->>>>>>> 7f738173
   int lastFreeVoiceFound_{-1};
   int newestVoice_{-1};
   bool sustainPedalActive_{false};
