--- conflicted
+++ resolved
@@ -64,11 +64,7 @@
     ~MLPluginProcessor();
 
 	// MLModel implementation
-<<<<<<< HEAD
-	virtual void doPropertyChangeAction(ml::Symbol property, const MLProperty& newVal);
-=======
-	virtual void doPropertyChangeAction(MLSymbol property, const MLProperty& newVal) override;
->>>>>>> 66950668
+	virtual void doPropertyChangeAction(ml::Symbol property, const MLProperty& newVal) override;
 	
 	// juce::AudioProcessor
 	const String getName() const override { return MLProjectInfo::projectName; }
@@ -133,11 +129,8 @@
 	
 	// MLT3DHub::Listener
 #if ML_MAC
-<<<<<<< HEAD
-	void handleHubNotification(ml::Symbol action, const MLProperty val);
-=======
-	void handleHubNotification(MLSymbol action, const MLProperty val) override;
->>>>>>> 66950668
+	void handleHubNotification(ml::Symbol action, const MLProperty val) override;
+
 #endif
 	
 	void setCollectStats(bool k);
