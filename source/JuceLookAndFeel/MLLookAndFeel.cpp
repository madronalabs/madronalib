
// MadronaLib: a C++ framework for DSP applications.
// Copyright (c) 2013 Madrona Labs LLC. http://www.madronalabs.com
// Distributed under the MIT license: http://madrona-labs.mit-license.org/

// Portions of this software originate from JUCE, 
// copyright 2004-2013 by Raw Material Software ltd.
// JUCE is distributed in the hope that it will be useful,
// but WITHOUT ANY WARRANTY; without even the implied warranty of
// MERCHANTABILITY or FITNESS FOR A PARTICULAR PURPOSE.  See the
// GNU General Public License for mo.re details.

#include "MLLookAndFeel.h"

MLPoint adjust(MLPoint p)
{
	float x = floor(p.x()) + 0.5f;
	float y = floor(p.y()) + 0.5f;
	return MLPoint(x, y);
}

MLLookAndFeel::MLLookAndFeel()
{
	// //debug() << "CREATING MLLookAndFeel\n";

	mGridUnitSize = 24.f;
	mGradientMode = 0;
	mGradientSize = 0.25f;
	mGlobalTextScale = 1.0f;
	
	// default Madrona theme (B/W)
    // change these to set up the application's color scheme.	
	setColour(backgroundColor, Colour::fromHSV(0.5f, 0.0f, 0.70f, 1.f));   
	setColour(backgroundColor2, Colour::fromHSV(0.5f, 0.00f, 0.65f, 1.f)); 
	setColour(defaultFillColor, Colour::fromHSV(0.5f, 0.0f, 0.95f, 1.f));  
	//
	setColour(outlineColor, Colour::fromHSV(0.5f, 0.f, 0.0f, 1.f));
    setColour(labelColor, Colour::fromHSV(0.5f, 0.f, 0.15f, 1.f));
	setColour(darkLabelColor, Colour::fromHSV(0.5f, 0.f, 0.10f, 1.f));
	setColour(lightLabelColor, Colour::fromHSV(0.5f, 0.f, 0.40f, 1.f));
	setColour(textHeaderColor, Colour::fromHSV(0.5f, 0.f, 0.10f, 1.f));
	setColour(highlightColor, Colour::fromHSV(0.58f, 0.f, 0.99f, 1.f));
	setColour(shadowColor, Colour::fromHSV(0.5f, 0.f, 0.0f, 1.f));
	setColour(markColor, Colour::fromHSV(0.5f, 0.9f, 0.05f, 1.f));
	//
	setColour(lightFillColor, findColour(backgroundColor).overlaidWith(findColour(highlightColor).withAlpha(0.25f)));
	setColour(darkFillColor, findColour(backgroundColor).overlaidWith(findColour(shadowColor).withAlpha(0.05f)));
	setColour(darkerFillColor, findColour(backgroundColor).overlaidWith(findColour(shadowColor).withAlpha(0.5f)));
	setColour(darkestFillColor, findColour(backgroundColor).overlaidWith(findColour(shadowColor).withAlpha(0.75f)));

	// reference colors, probably constant
	setColour(redColor, Colour::fromHSV(0.99f, 0.59f, 0.92f, 1.f));
	setColour(orangeColor, Colour::fromHSV(0.06f, 0.57f, 0.90f, 1.f));
	setColour(yellowColor, Colour::fromHSV(0.16f, 0.50f, 0.88f, 1.f));
	setColour(yellowGreenColor, Colour::fromHSV(0.26f, 0.42f, 0.84f, 1.f));
	setColour(greenColor, Colour::fromHSV(0.36f, 0.36f, 0.80f, 1.f));
	setColour(greenBlueColor, Colour::fromHSV(0.46f, 0.42f, 0.82f, 1.f));
	setColour(blueColor, Colour::fromHSV(0.56f, 0.55f, 0.85f, 1.f));
	setColour(indigoColor, Colour::fromHSV(0.66f, 0.47f, 0.95f, 1.f));
	setColour(violetColor, Colour::fromHSV(0.72f, 0.50f, 0.96f, 1.f));
	setColour(violetRedColor, Colour::fromHSV(0.84f, 0.55f, 0.92f, 1.f));
	setColour(whiteColor, Colour::fromHSV(0.60f, 0.10f, 0.85f, 1.f));
	setColour(grayColor, Colour::fromHSV(0.60f, 0.10f, 0.85f, 1.f));
	setColour(darkGrayColor, Colour::fromHSV(0.60f, 0.10f, 0.45f, 1.f));
	setColour(brownColor, Colour::fromHSV(0.1f, 0.30f, 0.80f, 1.f));
	setColour(darkBrownColor, Colour::fromHSV(0.1f, 0.35f, 0.65f, 1.f));

	// get typefaces from serialised binary data

	// typeface 0: Madrona Sans regular
	pMadronaSans = Typeface::createSystemTypefaceFor(MLUIBinaryData::madronasansregular_ttf, MLUIBinaryData::madronasansregular_ttfSize);
	
	// typeface 1: Madrona Sans italic
	pMadronaSansItalic = Typeface::createSystemTypefaceFor(MLUIBinaryData::madronasanscondensedoblique_ttf, MLUIBinaryData::madronasanscondensedoblique_ttfSize);
	
	mTitleFont = (pMadronaSans);
	mTitleFont.setHeight(14.8);
	mTitleFont.setExtraKerningFactor (0.05);

	mPlainFont = (pMadronaSans);
	mPlainFont.setHeight(12.);
	mPlainFont.setExtraKerningFactor(0.0);
    
	mCaptionFont = (pMadronaSansItalic);
	mCaptionFont.setHeight(13.25);
	mCaptionFont.setExtraKerningFactor (0.04);
    
	mCaptionSmallFont = (pMadronaSansItalic);
	mCaptionSmallFont.setHeight(11.25);
	mCaptionSmallFont.setExtraKerningFactor (0.05);

	mNoticeFont = (pMadronaSansItalic);
	mNoticeFont.setHeight(22.);
	mNoticeFont.setExtraKerningFactor (0.);
	
	mNumbersFont = Font("Arial", 12, Font::plain);
	mNumbersFont.setExtraKerningFactor(0.04f);

	mDrawNumbers = true;	// default
    sendMLColorsToJUCE();
	
	bool clearIt = true;
	mBackgroundImage = Image(Image::ARGB, 640, 480, clearIt);

}


MLLookAndFeel::~MLLookAndFeel()
{
	// //debug() << "DELETING MLLookAndFeel\n";
}

void MLLookAndFeel::sendMLColorsToJUCE()
{
	// initialize control colors
	// Text Button colors
    setColour (MLTextButton::buttonColourId,        findColour(lightFillColor));
    setColour (MLTextButton::textColourId,			findColour(markColor));
	
    setColour (MLLabel::backgroundColourId,			findColour(lightFillColor).withAlpha(0.0f));
    setColour (MLLabel::textColourId,				findColour(labelColor));
	
    setColour (Label::backgroundColourId,			findColour(lightFillColor).withAlpha(0.0f));
    setColour (Label::textColourId,                 findColour(labelColor));
	
    setColour (ListBox::outlineColourId,            findColour(markColor));
	
    setColour (ScrollBar::backgroundColourId,       findColour(darkFillColor));
    setColour (ScrollBar::thumbColourId,            findColour(defaultFillColor));
    setColour (ScrollBar::trackColourId,            findColour(darkFillColor));
	
    setColour (ProgressBar::backgroundColourId,     findColour(darkerFillColor));
    setColour (ProgressBar::foregroundColourId,     findColour(backgroundColor));
    
    setColour (PopupMenu::textColourId,				findColour(markColor));
    setColour (PopupMenu::backgroundColourId,		findColour(backgroundColor));
    setColour (PopupMenu::highlightedTextColourId,  findColour(backgroundColor));
    setColour (PopupMenu::highlightedBackgroundColourId, findColour(markColor));
    
	setColour (TextEditor::focusedOutlineColourId,  findColour(highlightColor));
    setColour (TextEditor::backgroundColourId,      findColour(lightFillColor));
    setColour (TextEditor::textColourId,            findColour(markColor));
    
    setColour (MLSeparator::backgroundColourId,     findColour(markColor).withAlpha (0.0f));
    setColour (MLSeparator::foregroundColourId,     findColour(markColor));

	setColour(AlertWindow::backgroundColourId,      findColour(backgroundColor2));
	setColour(AlertWindow::textColourId,            findColour(outlineColor));
    
    setColour (TextButton::buttonColourId, findColour(lightFillColor));
    setColour (TextButton::buttonOnColourId, findColour(lightFillColor));
	setColour (TextButton::textColourOffId, findColour(markColor));
	setColour (TextButton::textColourOnId, findColour(markColor));
    
    setColour (FileTreeComponent::backgroundColourId, findColour(defaultFillColor));
    setColour (FileTreeComponent::linesColourId, findColour(labelColor));
    setColour (FileTreeComponent::dragAndDropIndicatorColourId, findColour(highlightColor));
    setColour (FileTreeComponent::selectedItemBackgroundColourId, findColour(highlightColor));
    
    setColour (DirectoryContentsDisplayComponent::highlightColourId, findColour(highlightColor));
    setColour (DirectoryContentsDisplayComponent::textColourId, findColour(markColor));
    
    setColour (TreeView::linesColourId, findColour(labelColor));
    
    setColour (DocumentWindow::textColourId, findColour(markColor));
}

void MLLookAndFeel::setDrawNumbers(bool n)
{
	mDrawNumbers = n;
}

void MLLookAndFeel::setAnimate(bool n)
{
	mAnimate = n;
}

bool MLLookAndFeel::getAnimate()
{
	return mAnimate;
}

bool MLLookAndFeel::getDefaultOpacity() 
{ 
	return false;
}

bool MLLookAndFeel::getDefaultBufferMode() 
{ 
	return true;
}

bool MLLookAndFeel::getDefaultUnclippedMode() 
{ 
	return false;
}

static int maxDigits(const int digits, const int precision);
static int maxDigits(const int digits, const int precision)
{
	int d;
	if (precision > 0)
	{
		d = jmax(digits, precision+1);	// max digits: larger of (integer digits) and (fraction with leading zero)
	}
	else
	{
		d = digits;
	}
	return d;
}

#pragma mark -

int MLLookAndFeel::getDigitsAfterDecimal (const float number, const int digits, const int precision)  throw()
{
	int m = maxDigits(digits, precision);
	int d = ceil(log10(std::abs(number)+1.));
	int p;
	if (d + precision > m)
	{
		p = m-d;
	}
	else
	{
		p = precision;
	}

	p = std::max(p, 0);
	
//	printf("---------number: %-+10.2f\n", number);
//	printf("---------number: %-+10.8f\n", number);
//	printf("max: %d, digits: %d, after decimal: %d\n", m, d, p);
	return ml::max(p, 0);
}

char* MLLookAndFeel::formatNumber (const float number, const int digits, const int precision, const bool doSign, const MLValueDisplayMode mode)  throw()
{
	const std::vector<std::string> pitchNames
	{
		"A", "A#", "B", "C", "C#", "D", "D#", "E", "F", "F#", "G", "G#"
	};

	const int bufLength = 16;
	static char numBuf[bufLength] = {0};
	static char format[bufLength] = {0};
	float tweakedNumber;
	
	// clear buffer
	for (int i=0; i<bufLength; ++i)
	{
		numBuf[i] = format[i] = 0;
	}
	
	int m = maxDigits(digits, precision);
	int p = getDigitsAfterDecimal (number, digits, precision);

	tweakedNumber = number;
	switch(mode)
	{
		case eMLNumRatio:
		{
			bool done = false;
			for(int a=1; a<=8 && !done; ++a)
			{
				for(int b=1; b<=4 && !done; ++b)
				{
					if (fabs(number - (float)a/(float)b) < 0.001)
					{
						snprintf(numBuf, bufLength, "%d/%d", a, b);
						done = true;	
					}
				}
			}
			if (!done)
			{
				if (doSign)
				{
					snprintf(format, bufLength, "X-+0%1d.%1df", m, p);
				}
				else
				{
					snprintf(format, bufLength, "X-0%1d.%1df", m, p);
				}
				format[0] = 37;	// '%'			
				snprintf(numBuf, bufLength, format, tweakedNumber);
			}
		}
		break;
		
		// just show As
		case eMLNumPitch:
		{
			int octave = log2(number/(27.5f - 0.01f));
			float quant = (pow(2.f, (float)octave) * 27.5f);
			float distFromOctave = fabs (number - quant);
			if (distFromOctave < 0.01)
			{			
				snprintf(format, bufLength, "X-0%1d.%1df\nA%d", m, p, octave);
			}
			else
			{
				snprintf(format, bufLength,  "X-0%1d.%1df", m, p);
			}
			format[0] = 37;	// '%'			
			snprintf(numBuf, bufLength, format, tweakedNumber);		
		}
		break;
			
		// show all notes
		case eMLNumPitch2:
		{
			int note = log2f(number/(27.5f - 0.01f))*12.f;
			float quantizedNotePitch = (pow(2.f, (float)note/12.f) * 27.5f);
			float distFromNote = fabs (number - quantizedNotePitch);
			if (distFromNote < 0.01)
			{			
				const int octaveFromC = (note - 3)/12;
				snprintf(format, bufLength, "X-0%1d.%1df\n%s%d", m, p, pitchNames[note%12].c_str(), octaveFromC);
			}
			else
			{
				snprintf(format,bufLength,  "X-0%1d.%1df", m, p);
			}
			format[0] = 37;	// '%'			
			snprintf(numBuf, bufLength, format, tweakedNumber);		
		}
		break;
			
		case eMLNumDecibels:
		{
			if (doSign)
			{
				snprintf(format, bufLength, "X-+0%1d.%1dfdB", m, p);
			}
			else
			{
				snprintf(format, bufLength, "X-0%1d.%1dfdB", m, p);
			}
			format[0] = 37;	// '%'			
			snprintf(numBuf, bufLength, format, tweakedNumber);
		}			
		break;
		
		case eMLNumSeconds:
		case eMLNumHertz:
		case eMLNumPan:
		case eMLNumFloat:
		case eMLNumZeroIsOff:
		default:
		{
			if (doSign)
			{
				snprintf(format, bufLength, "X-+0%1d.%1df", m, p);
			}
			else
			{
				snprintf(format, bufLength, "X-0%1d.%1df", m, p);
			}
			format[0] = 37;	// '%'			
			snprintf(numBuf, bufLength, format, tweakedNumber);
		}			
		break;
	}
	
	// special things for zero	
	if (fabs(number) < 0.00001) 
	{
		switch(mode)
		{
			case eMLNumFloat:			
				if (doSign) numBuf[0] = ' ';
			break;
			case eMLNumZeroIsOff:
				snprintf(numBuf, bufLength, "off");
				break;
			break;
			default:
				break;
		}
	}
	
	/*
	if(mode == eMLNumDecibels)
	{
		if (number < -60.5f) 
		{
			snprintf(numBuf, bufLength, "-inf.");
		}
	}	
	 */

	// //debug() << "N" << numBuf << "\n";

	return numBuf;
}

void MLLookAndFeel::drawNumber (Graphics& g, const char* number, const int x, const int y, 
	const int w, const int h, const Colour& c, const Justification& j)  throw()
{
	Font f(mNumbersFont);
	f.setHeight(h);
	g.setFont (f);
	g.setColour(c);
	
	g.drawFittedText (number, x, y, w, h, j, 1, 1.);	
	
	if(0)
	{
		juce::Path tbounds;
		const Rectangle<float> b (x + 0.5f, y + 0.5f, w - 1., h - 1.);	
		tbounds.addRectangle(b);
		g.setColour(Colours::blue);	
		g.strokePath(tbounds, PathStrokeType(0.5f));
	}
}

const float kSignSize = 0.65f;
const float kDigitSize = 0.57f;
const float kDotSize = 0.45f;

// get width of number in em units
//
float MLLookAndFeel::getNumberWidth (const float number, const int digits, const int precision, const bool doSign)
{
	static char temp[255] = {0};
	static char format[8] = {0};
	float lx = 0.;
	float xw = 0.;
	
	int m = maxDigits(digits, precision);
	char c;

	// calc precision
	int d = ceil(log10(std::abs(number)+1.));
	int p;
	if (d + precision > m)
	{
		p = m-d;
	}
	else
	{
		p = precision;
	}

	if (doSign)
	{
		sprintf(format, "X-+0%1d.%1df", m, p);
	}
	else
	{
		sprintf(format, "X-0%1d.%1df", m, p);
	}
	
	format[0] = 37;	
	sprintf(temp, format, number);
	
	for(int i=0; temp[i]; i++)
	{
		c = temp[i];
		if ((c>=48)&&(c<=57)) // draw char
		{
			xw = kDigitSize;
		}
		else if (c==46) // draw dot
		{
			xw = kDotSize;
		}
		else if (c==45) // draw minus
		{
			xw = kDigitSize;
		}
		else if (c==43) // draw plus
		{
			xw = kDigitSize*1.5f;
		}
		else // draw blank
		{
			xw = 0;
		}		
		lx += xw;
	}	
	return lx;
}



float MLLookAndFeel::calcMaxNumberWidth( const int digits, const int precision, const bool doSign, const MLValueDisplayMode mode)
{
	int d = 0;
	int w = maxDigits(digits, precision);
	if (precision > 0) 
	{
		d++; // dot	
	}
	if(mode == eMLNumDecibels)
	{
		w += 2; // dB
	}
	return (w*kDigitSize) + d*kDotSize + ((float)doSign)*kSignSize;
}


#pragma mark -


//==============================================================================

void MLLookAndFeel::drawButtonGlow (Graphics& g,
                                        Button& button,
										const Colour& glowColor)
{
//	Rectangle<int> r = button.getBounds();
//	g.setColour(Colours::red);
//	g.paintRect(r);
	
	const Colour glow2Color = glowColor.withMultipliedAlpha(0.f);
	
    juce::Path outline;
	juce::Rectangle<int> bbox = button.getLocalBounds();
	outline.addRectangle(bbox);

	float cx = bbox.getCentreX();
	float cy = bbox.getCentreY();
	ColourGradient cg (glowColor, cx, cy, glow2Color, cx, 0, true); // radial
	g.setGradientFill(cg);
	g.fillPath (outline);

}

void MLLookAndFeel::drawButtonBackground (Graphics& g,
                                        MLButton& button,
                                        const Colour& backgroundColour,
                                        bool isMouseOver,
                                        bool isButtonDown,
                                        float outlineThickness)
{
	const float alpha = button.isEnabled() ? 1.f : 0.33f;	
    const int width = button.getWidth();
    const int height = button.getHeight();

	Colour buttonColor = backgroundColour.withAlpha(alpha);
	Colour blineColor = findColour(outlineColor).withAlpha(alpha);
	
	int flair = 0;
	if (isButtonDown && isMouseOver)
	{
		flair |= (eMLAdornPressed);
	}	

	drawMLButtonShape (g, 0, 0, width, height,
		0, buttonColor, blineColor, outlineThickness, flair, 0., 0.);
}

juce::Font MLLookAndFeel::getFontForScript(ml::Symbol script, float textSize)
{
	if(script == "latin")
	{
		Font f (mTitleFont);
		f.setHeight(floor(textSize));
		f.setExtraKerningFactor(getButtonTextKerning(textSize));
		return f;
	}
	else if(script == "cjk")
	{
#ifdef _WINDOWS
		Font f("Microsoft JhengHei", floor(textSize), juce::Font::plain);
		f.setExtraKerningFactor(getButtonTextKerning(textSize) + 0.06f);
		f.setTypefaceStyle("Bold");
#else
		Font f("PingFang SC", floor(textSize*1.125), juce::Font::plain);
		f.setExtraKerningFactor(getButtonTextKerning(textSize) + 0.06f);
		f.setTypefaceStyle("Semibold");
#endif
		return f;
	}
	else // unknown - use fallback font
	{
#ifdef _WINDOWS
		Font f("Arial", floor(textSize*0.925), juce::Font::plain);
		f.setExtraKerningFactor(getButtonTextKerning(textSize));
		//f.setTypefaceStyle("Bold");
#else
		Font f("PingFang SC", floor(textSize*1.125), juce::Font::plain);
		f.setExtraKerningFactor(getButtonTextKerning(textSize) + 0.06f);
		f.setTypefaceStyle("Semibold");
#endif
		return f;
	}
}

void MLLookAndFeel::drawButtonText (Graphics& g, MLButton& button,
	const Colour& textColor,
    bool, bool)
{
	const float alpha = button.isEnabled() ? 1.f : 0.33f;
	g.setColour (textColor.withAlpha(alpha));
	int u = getGridUnitSize();
	int m = getSmallMargin() * u; 
	int w = button.getWidth() - m*2;
	int h = button.getHeight() - m*2;
	float textSize = getButtonTextSize(button);	
	
	ml::Text t = button.getTextProperty("processed_text");
	ml::Symbol script(ml::textUtils::bestScriptForTextFragment(t));
	
	g.setFont(getFontForScript(script, textSize));		
	g.drawFittedText (juce::String(juce::CharPointer_UTF8(t.getText())),
                      m, m, w, h,
                      Justification::centred, 1., 1.);
}

void MLLookAndFeel::drawMenuButtonText (Graphics& g, MLButton& button,
	const Colour& textColor)
{
	// draw text
	g.setColour (textColor);
	int u = getGridUnitSize();
	int m = getSmallMargin() * u; 
	int w = button.getWidth();
	int h = button.getHeight();
	int hm = h - m*2;
	
	float textSize = getButtonTextSize(button);
	
	ml::Text t = button.getTextProperty("processed_text");
	ml::Symbol script(ml::textUtils::bestScriptForTextFragment(t));	
	g.setFont(getFontForScript(script, textSize));		
	
	g.drawFittedText (juce::String(juce::CharPointer_UTF8(t.getText())),
                      h/2, m, w - h, hm,
                      Justification::left, 1., 1.);
	
	// draw arrow
	juce::Path a;
	int td = h/6;
	float txc = w - h + h/2 + 0.5f;
	float tyc = h/2 + h/8;
	a.startNewSubPath(txc, tyc);
	a.lineTo(txc - td, tyc - td);
	a.lineTo(txc + td, tyc - td);
    a.closeSubPath();
	g.fillPath(a);
}

#pragma mark -

void MLLookAndFeel::setGlobalTextScale(float s)
{
	mGlobalTextScale = s;
}

void MLLookAndFeel::setGridUnitSize(float s)
{
	mGridUnitSize = s;
}

float MLLookAndFeel::getGridUnitSize()
{
	return mGridUnitSize;
}

void MLLookAndFeel::setGridUnits(double gx, double gy)
{
	mGridUnitsX = gx;
	mGridUnitsY = gy;
}

// big margin for setting back components from grid edges. 
//
float MLLookAndFeel::getMargin()
{
	return 0.125f;
}

// small margin for separating parts inside components. 
//
float MLLookAndFeel::getSmallMargin()
{
	return 0.0625f;
}

// return standard label text size in grid units.
//
float MLLookAndFeel::getLabelTextSize()
{
	float t = 0.25f*mGlobalTextScale;
	t *= (float)getGridUnitSize();
	return t;
}

// return standard label height in grid units.
//
float MLLookAndFeel::getLabelHeight()
{
	float t = 0.25f*mGlobalTextScale* 1.05f;
	return t;
}

float MLLookAndFeel::getLabelTextKerning(float textSize)
{
	MLRange pointsRange(6, 24);
	MLRange trackingRange(0.03, -0.03);
	pointsRange.convertTo(trackingRange);
	return pointsRange.convertAndClip(textSize);
}

float MLLookAndFeel::getButtonTextKerning(float textSize)
{
	MLRange pointsRange(6, 24);
	MLRange trackingRange(0.03, -0.03);
	pointsRange.convertTo(trackingRange);
	return pointsRange.convertAndClip(textSize);
}

float MLLookAndFeel::getDialTextSize(const MLWidget& )
{
	return 0.225f*mGlobalTextScale;
}

float MLLookAndFeel::getButtonTextSize(const MLButton& button)
{
	const MLRect& uBounds = button.getGridBounds();
	float uh = uBounds.height();
    if(uh > 0)
    {
        uh *= 0.66f;
        uh = ml::clamp(uh, 0.25f, 2.f);
        uh *= (float)button.getWidgetGridUnitSize();
    }
    else // hack for buttons not in grid system
    {
        uh = button.getBounds().getHeight()*0.66f;
    }
	return floor(uh);
}

float MLLookAndFeel::getToggleButtonSize()
{
	return 0.22f;
}

#pragma mark -

void MLLookAndFeel::drawTickBox (Graphics& g,
                               Component& component,
                               int x, int y, int w, int h,
                               const bool ticked,
                               const bool isEnabled,
                               const bool isMouseOverButton,
                               const bool isButtonDown)
{
    const float boxSize = w * 0.7f;

    drawGlassSphere (g, (float) x, y + (h - boxSize) * 0.5f, boxSize,
                     createMLBaseColour (component.findColour (TextButton::buttonColourId)
                                                .withMultipliedAlpha (isEnabled ? 1.0f : 0.5f),
                                       true,
                                       isMouseOverButton,
                                       isButtonDown),
                     isEnabled ? ((isButtonDown || isMouseOverButton) ? 1.1f : 0.5f) : 0.3f);

    if (ticked)
    {
        juce::Path tick;
        tick.startNewSubPath (1.5f, 3.0f);
        tick.lineTo (3.0f, 6.0f);
        tick.lineTo (6.0f, 0.0f);

        g.setColour (isEnabled ? Colours::black : Colours::grey);

        const AffineTransform trans (AffineTransform::scale (w / 9.0f, h / 9.0f)
                                         .translated ((float) x, (float) y));

        g.strokePath (tick, PathStrokeType (2.5f), trans);
    }
}

void MLLookAndFeel::drawToggleButton (Graphics& g,
                                    ToggleButton& button,
                                    bool isMouseOverButton,
                                    bool isButtonDown)
{
    if (button.hasKeyboardFocus (true))
    {
        g.setColour (button.findColour (TextEditor::focusedOutlineColourId));
        g.drawRect (0, 0, button.getWidth(), button.getHeight());
    }

    const int tickWidth = jmin (20, button.getHeight() - 4);

    drawTickBox (g, button, 4, (button.getHeight() - tickWidth) / 2,
                 tickWidth, tickWidth,
                 button.getToggleState(),
                 button.isEnabled(),
                 isMouseOverButton,
                 isButtonDown);

    g.setColour (button.findColour (ToggleButton::textColourId));
    g.setFont (jmin (15.0f, button.getHeight() * 0.6f));

    if (! button.isEnabled())
        g.setOpacity (0.5f);

    const int textX = tickWidth + 5;

    g.drawFittedText (button.getButtonText(),
                      textX, 4,
                      button.getWidth() - textX - 2, button.getHeight() - 8,
                      Justification::centredLeft, 10);
}

void MLLookAndFeel::changeToggleButtonWidthToFitText (ToggleButton& button)
{
    Font font (jmin (15.0f, button.getHeight() * 0.6f));

    const int tickWidth = jmin (24, button.getHeight());

    button.setSize (font.getStringWidth (button.getButtonText()) + tickWidth + 8,
                    button.getHeight());
}

void MLLookAndFeel::drawProgressBar (Graphics& g, ProgressBar& progressBar,
                                            int width, int height,
                                            double progress, const String& textToShow)
{
    if (progress < 0 || progress >= 1.0)
    {
        LookAndFeel_V3::drawProgressBar (g, progressBar, width, height, progress, textToShow);
    }
    else
    {
        const Colour background (progressBar.findColour (ProgressBar::backgroundColourId));
        const Colour foreground (progressBar.findColour (ProgressBar::foregroundColourId));

    //    g.fillAll (background);
        g.setColour (foreground);

        g.fillRect (1, 1,
                    jlimit (0, width - 2, roundDoubleToInt (progress * (width - 2))),
                    height - 2);

        if (textToShow.isNotEmpty())
        {
            g.setColour (findColour(markColor));
            g.setFont (getFont(eMLTitle));
            g.drawText (textToShow, 0, 0, width, height, Justification::centred, false);
        }
    }
}

void MLLookAndFeel::drawScrollbarButton (Graphics& g,
                                       ScrollBar& scrollbar,
                                       int width, int height,
                                       int buttonDirection,
                                       bool /*isScrollbarVertical*/,
                                       bool /*isMouseOverButton*/,
                                       bool isButtonDown)
{
    juce::Path p;

    if (buttonDirection == 0)
        p.addTriangle (width * 0.5f, height * 0.2f,
                       width * 0.1f, height * 0.7f,
                       width * 0.9f, height * 0.7f);
    else if (buttonDirection == 1)
        p.addTriangle (width * 0.8f, height * 0.5f,
                       width * 0.3f, height * 0.1f,
                       width * 0.3f, height * 0.9f);
    else if (buttonDirection == 2)
        p.addTriangle (width * 0.5f, height * 0.8f,
                       width * 0.1f, height * 0.3f,
                       width * 0.9f, height * 0.3f);
    else if (buttonDirection == 3)
        p.addTriangle (width * 0.2f, height * 0.5f,
                       width * 0.7f, height * 0.1f,
                       width * 0.7f, height * 0.9f);

    if (isButtonDown)
        g.setColour (scrollbar.findColour (ScrollBar::thumbColourId).contrasting (0.2f));
    else
        g.setColour (scrollbar.findColour (ScrollBar::thumbColourId));

    g.fillPath (p);

    g.setColour (Colour (0x80000000));
    g.strokePath (p, PathStrokeType (0.5f));
}

void MLLookAndFeel::drawScrollbar (Graphics& g,
                                 ScrollBar& scrollbar,
                                 int x, int y,
                                 int width, int height,
                                 bool isScrollbarVertical,
                                 int thumbStartPosition,
                                 int thumbSize,
                                 bool /*isMouseOver*/,
                                 bool /*isMouseDown*/)
{
 //   g.fillAll (scrollbar.findColour (ScrollBar::backgroundColourId));

    juce::Path slotPath, thumbPath;

    const float slotIndent = jmin (width, height) > 15 ? 1.0f : 0.0f;
    const float slotIndentx2 = slotIndent * 2.0f;
    const float thumbIndent = slotIndent + 1.0f;
    const float thumbIndentx2 = thumbIndent * 2.0f;

    float gx1 = 0.0f, gy1 = 0.0f, gx2 = 0.0f, gy2 = 0.0f;

    if (isScrollbarVertical)
    {
        slotPath.addRoundedRectangle (x + slotIndent,
                                      y + slotIndent,
                                      width - slotIndentx2,
                                      height - slotIndentx2,
                                      (width - slotIndentx2) * 0.5f);

        if (thumbSize > 0)
            thumbPath.addRoundedRectangle (x + thumbIndent,
                                           thumbStartPosition + thumbIndent,
                                           width - thumbIndentx2,
                                           thumbSize - thumbIndentx2,
                                           (width - thumbIndentx2) * 0.5f);
        gx1 = (float) x;
        gx2 = x + width * 0.7f;
    }
    else
    {
        slotPath.addRoundedRectangle (x + slotIndent,
                                      y + slotIndent,
                                      width - slotIndentx2,
                                      height - slotIndentx2,
                                      (height - slotIndentx2) * 0.5f);

        if (thumbSize > 0)
            thumbPath.addRoundedRectangle (thumbStartPosition + thumbIndent,
                                           y + thumbIndent,
                                           thumbSize - thumbIndentx2,
                                           height - thumbIndentx2,
                                           (height - thumbIndentx2) * 0.5f);
        gy1 = (float) y;
        gy2 = y + height * 0.7f;
    }

    const Colour thumbColour (scrollbar.findColour (ScrollBar::thumbColourId));

    g.setGradientFill (ColourGradient (thumbColour.overlaidWith (Colour (0x44000000)), gx1, gy1,
                                       thumbColour.overlaidWith (Colour (0x19000000)), gx2, gy2, false));
    g.fillPath (slotPath);

    if (isScrollbarVertical)
    {
        gx1 = x + width * 0.6f;
        gx2 = (float) x + width;
    }
    else
    {
        gy1 = y + height * 0.6f;
        gy2 = (float) y + height;
    }

    g.setGradientFill (ColourGradient (Colours::transparentBlack,gx1, gy1,
                       Colour (0x19000000), gx2, gy2, false));
    g.fillPath (slotPath);

    g.setColour (thumbColour);
    g.fillPath (thumbPath);

    g.setGradientFill (ColourGradient (Colour (0x10000000), gx1, gy1,
                       Colours::transparentBlack, gx2, gy2, false));

    g.setColour (Colour (0x4c000000));
    g.strokePath (thumbPath, PathStrokeType (0.4f));
}

ImageEffectFilter* MLLookAndFeel::getScrollbarEffect()
{
    return 0;
}

int MLLookAndFeel::getMinimumScrollbarThumbSize (ScrollBar& scrollbar)
{
    return jmin (scrollbar.getWidth(), scrollbar.getHeight()) * 2;
}

int MLLookAndFeel::getDefaultScrollbarWidth()
{
    return 18;
}

int MLLookAndFeel::getScrollbarButtonSize (ScrollBar& scrollbar)
{
    return 2 + (scrollbar.isVertical() ? scrollbar.getWidth()
                                       : scrollbar.getHeight());
}

#pragma mark -

//==============================================================================


 Font MLLookAndFeel::getPopupMenuFont()
{
	return mTitleFont;
}


void MLLookAndFeel::getIdealPopupMenuItemSize (const String& text,
                                             const bool , // isSeparator TODO
                                             int standardMenuItemHeight,
                                             int& idealWidth,
                                             int& idealHeight)
{
	/*
    if (isSeparator)
    {
        idealWidth = 50;
        idealHeight = standardMenuItemHeight > 0 ? standardMenuItemHeight / 2 : 10;
    }
    else
	*/
    {
        Font font (getPopupMenuFont());
		float h = (float)standardMenuItemHeight*kPopupMenuTextScale;
		font.setHeight(floor(h)+0.75f);
		//font.setExtraKerningFactor(getButtonTextKerning(h));
		
        idealHeight = standardMenuItemHeight > 0 ? standardMenuItemHeight : roundFloatToInt (font.getHeight() * 1.3f);
        idealWidth = font.getStringWidth (text) + idealHeight * 2;
    }
}

void MLLookAndFeel::drawPopupMenuBackground (Graphics& g, int width, int height)
{
	ColourGradient cg (findColour(MLLookAndFeel::backgroundColor2), 0, 0, 
		findColour(MLLookAndFeel::backgroundColor), 0, height, false);
	g.setGradientFill(cg);
	g.fillRect (0, 0, width, height);
}

void MLLookAndFeel::drawPopupMenuUpDownArrow (Graphics& g,
                                            int width, int height,
                                            bool isScrollUpArrow)
{
    const Colour background (findColour (PopupMenu::backgroundColourId));

    g.setGradientFill (ColourGradient (background, 0.0f, height * 0.5f,
                                       background.withAlpha (0.0f),
                                       0.0f, isScrollUpArrow ? ((float) height) : 0.0f,
                                       false));

    g.fillRect (1, 1, width - 2, height - 2);

    const float hw = width * 0.5f;
    const float arrowW = height * 0.3f;
    const float y1 = height * (isScrollUpArrow ? 0.6f : 0.3f);
    const float y2 = height * (isScrollUpArrow ? 0.3f : 0.6f);

    juce::Path p;
    p.addTriangle (hw - arrowW, y1,
                   hw + arrowW, y1,
                   hw, y2);

    g.setColour (findColour (PopupMenu::textColourId).withAlpha (0.5f));
    g.fillPath (p);
}

void MLLookAndFeel::drawPopupMenuItem (Graphics& g, const Rectangle<int>& area,
                                        const bool isSeparator, const bool isActive,
                                        const bool isHighlighted, const bool isTicked,
                                        const bool hasSubMenu, const String& text,
                                        const String& shortcutKeyText,
                                        const Drawable* icon, const Colour* const textColourToUse)
{
    if (isSeparator)
    {
        Rectangle<int> r (area.reduced (5, 0));
        r.removeFromTop (r.getHeight() / 2 - 1);
        
        g.setColour (findColour(markColor));
        g.fillRect (r.removeFromTop (1));

    }
    else
    {
        Colour textColour (findColour (PopupMenu::textColourId));
        
        if (textColourToUse != nullptr)
            textColour = *textColourToUse;
        
        Rectangle<int> r (area.reduced (1));
        
        if (isHighlighted)
        {
            g.setColour (findColour (PopupMenu::highlightedBackgroundColourId));
            g.fillRect (r);
            
            g.setColour (findColour (PopupMenu::highlightedTextColourId));
        }
        else
        {
            g.setColour (textColour);
        }
        
        if (! isActive)
            g.setOpacity (0.3f);

		ml::Text t (text.toUTF8());
		ml::Symbol script(ml::textUtils::bestScriptForTextFragment(t));
		const float maxFontHeight = area.getHeight() / 1.3f;
        Font font (getFontForScript(script, maxFontHeight));		

        

//        float fh = (float)maxFontHeight;
//		font.setExtraKerningFactor(getButtonTextKerning(fh));
        
  //      if (font.getHeight() > maxFontHeight)
    //        font.setHeight (maxFontHeight);
        
        g.setFont (font);
        
        Rectangle<float> iconArea (r.removeFromLeft ((r.getHeight() * 5) / 4).reduced (3).toFloat());
        
        if (icon != nullptr)
        {
            icon->drawWithin (g, iconArea, RectanglePlacement::centred | RectanglePlacement::onlyReduceInSize, 1.0f);
        }
        else if (isTicked)
        {
            const juce::Path tick (getTickShape (1.0f));
            g.fillPath (tick, tick.getTransformToScaleToFit (iconArea, true));
        }
        
        if (hasSubMenu)
        {
            const float arrowH = 0.6f * getPopupMenuFont().getAscent();
            
            const float x = (float) r.removeFromRight ((int) arrowH).getX();
            const float halfH = (float) r.getCentreY();
            
            juce::Path p;
            p.addTriangle (x, halfH - arrowH * 0.5f,
                           x, halfH + arrowH * 0.5f,
                           x + arrowH * 0.6f, halfH);
            
            g.fillPath (p);
        }
        
        r.removeFromRight (3);
        g.drawFittedText (text, r, Justification::centredLeft, 1);
        
        if (shortcutKeyText.isNotEmpty())
        {
            Font f2 (font);
            f2.setHeight (f2.getHeight() * 0.75f);
            f2.setHorizontalScale (0.95f);
            g.setFont (f2);
            
            g.drawText (shortcutKeyText, r, Justification::centredRight, true);
        }
    }
}

#pragma mark -


//==============================================================================
int MLLookAndFeel::getMenuWindowFlags()
{
    return ComponentPeer::windowHasDropShadow;
}

void MLLookAndFeel::drawMenuBarBackground (Graphics& g, int width, int height,
                                         bool, MenuBarComponent& menuBar)
{
    const Colour baseColour (createMLBaseColour (menuBar.findColour (PopupMenu::backgroundColourId), false, false, false));

    if (menuBar.isEnabled())
    {
        drawMLButtonShape (g,
                              -4.0f, 0.0f,
                              width + 8.0f, (float) height,
                              0.0f,
                              baseColour,
							  findColour(outlineColor),
                              0.4f,
								0, 0., 0.);
    }
    else
    {
     //   g.fillAll (baseColour);
    }
}

Font MLLookAndFeel::getMenuBarFont (MenuBarComponent& menuBar, int /*itemIndex*/, const String& /*itemText*/)
{
    return Font (menuBar.getHeight() * 0.7f);
}

int MLLookAndFeel::getMenuBarItemWidth (MenuBarComponent& menuBar, int itemIndex, const String& itemText)
{
    return getMenuBarFont (menuBar, itemIndex, itemText)
            .getStringWidth (itemText) + menuBar.getHeight();
}

void MLLookAndFeel::drawMenuBarItem (Graphics& g,
                                   int width, int height,
                                   int itemIndex,
                                   const String& itemText,
                                   bool isMouseOverItem,
                                   bool isMenuOpen,
                                   bool /*isMouseOverBar*/,
                                   MenuBarComponent& menuBar)
{
    if (! menuBar.isEnabled())
    {
        g.setColour (menuBar.findColour (PopupMenu::textColourId)
                            .withMultipliedAlpha (0.5f));
    }
    else if (isMenuOpen || isMouseOverItem)
    {
    //    g.fillAll (menuBar.findColour (PopupMenu::highlightedBackgroundColourId));
        g.setColour (menuBar.findColour (PopupMenu::highlightedTextColourId));
    }
    else
    {
        g.setColour (menuBar.findColour (PopupMenu::textColourId));
    }

    g.setFont (getMenuBarFont (menuBar, itemIndex, itemText));
    g.drawFittedText (itemText, 0, 0, width, height, Justification::centred, 1);
}

//==============================================================================
void MLLookAndFeel::drawComboBox (Graphics& g, int width, int height,
                                const bool isButtonDown,
                                int buttonX, int buttonY,
                                int buttonW, int buttonH,
                                ComboBox& box)
{
	const float alpha = box.isEnabled() ? 1.f : 0.33f;	
	
	Colour backgroundColour = box.findColour(MLTextButton::buttonColourId);
	Colour buttonColor = backgroundColour.withAlpha(alpha);
	Colour blineColor = findColour(outlineColor).withAlpha(alpha);
	
	float outlineThickness = height/20.f;
	
	int flair = 0;
	if (isButtonDown)
	{
		flair |= (eMLAdornPressed);
	}	
	
	g.setColour (blineColor);
	int u = getGridUnitSize();
	int m = getSmallMargin() * u; 
	int w = buttonW;
	int h = buttonH;
	
	drawMLButtonShape (g, buttonX + m, buttonY, buttonW - m, buttonH,
					   0, buttonColor, blineColor, outlineThickness, flair, 0., 0.);
	
	
	// float textSize = getButtonTextSize(button);	
	float textSize = buttonH*0.66f;

	Font f(mTitleFont);
	f.setHeight(floor(textSize) + 0.75f);
	f.setExtraKerningFactor(getButtonTextKerning(textSize));
	g.setFont(f);
	g.drawFittedText (String("Go to..."),
					  buttonX + m, buttonY, w - m, h,
					  Justification::centred, 1., 1.);
}

Font MLLookAndFeel::getComboBoxFont (ComboBox& box)
{
	Font f = getFont(eMLPlain);
	f.setHeight(box.getHeight()*0.8f);
	return f;	
}

Label* MLLookAndFeel::createComboBoxTextBox (ComboBox&)
{
    return new Label (String::empty, String::empty);
}

void MLLookAndFeel::positionComboBoxText (ComboBox& box, Label& label)
{
	int w = box.getWidth();
	label.setBounds (1, 1,
					 w - w/5,
					 box.getHeight() - 2);
	
	label.setFont (getComboBoxFont (box));
}


#pragma mark TreeView


void MLLookAndFeel::drawTreeviewPlusMinusBox (Graphics& g, const Rectangle<float>& area,
                                       Colour backgroundColour, bool isOpen, bool isMouseOver)
{
    const int boxSize = roundToInt (jmin (16.0f, area.getWidth(), area.getHeight()) * 0.7f) | 1;
    
    const int x = ((int) area.getWidth()  - boxSize) / 2 + (int) area.getX();
    const int y = ((int) area.getHeight() - boxSize) / 2 + (int) area.getY();
    const int w = boxSize;
    const int h = boxSize;
    
    g.setColour (findColour(juce::TreeView::backgroundColourId));
    g.fillRect (x, y, w, h);
    
    g.setColour (findColour(juce::TreeView::linesColourId));
    g.drawRect (x, y, w, h);
    
    const float size = boxSize / 2 + 1.0f;
    const float centre = (float) (boxSize / 2);
    
    g.fillRect (x + (w - size) * 0.5f, y + centre, size, 1.0f);
    
    if (!isOpen)
    {
        g.fillRect (x + centre, y + (h - size) * 0.5f, 1.0f, size);
    }
}

bool MLLookAndFeel::areLinesDrawnForTreeView (TreeView&) { return true; }
int MLLookAndFeel::getTreeViewIndentSize (TreeView&) { return kMLTreeViewItemSize; }



#pragma mark TreeViewItem, file browser

void MLLookAndFeel::drawFileBrowserRow (Graphics& g, int width, int height,
                                         const String& filename, Image* icon,
                                         const String& fileSizeDescription,
                                         const String& fileTimeDescription,
                                         const bool isDirectory, const bool isItemSelected,
                                         const int /*itemIndex*/, DirectoryContentsDisplayComponent& dcc)
{
    Component* const fileListComp = dynamic_cast<Component*> (&dcc);
    
    if (isItemSelected)
        g.fillAll (fileListComp != nullptr ? fileListComp->findColour (DirectoryContentsDisplayComponent::highlightColourId)
                   : findColour (DirectoryContentsDisplayComponent::highlightColourId));
    
    const int x = 12;
    // g.setColour (Colours::black);
    
    /*
    if (icon != nullptr && icon->isValid())
    {
        g.drawImageWithin (*icon, 2, 2, x - 4, height - 4,
                           RectanglePlacement::centred | RectanglePlacement::onlyReduceInSize,
                           false);
    }
    else
    {
        if (const Drawable* d = isDirectory ? getDefaultFolderImage()
            : getDefaultDocumentFileImage())
            d->drawWithin (g, Rectangle<float> (2.0f, 2.0f, x - 4.0f, height - 4.0f),
                           RectanglePlacement::centred | RectanglePlacement::onlyReduceInSize, 1.0f);
    }
    */
    
    g.setColour (fileListComp != nullptr ? fileListComp->findColour (DirectoryContentsDisplayComponent::textColourId)
                 : findColour (DirectoryContentsDisplayComponent::textColourId));
    
	ml::Text t (filename.toUTF8());
	ml::Symbol script(ml::textUtils::bestScriptForTextFragment(t));
    Font f = getFontForScript(script, height * 0.8f);	
    g.setFont (f);
    
    if (width > 450 && ! isDirectory)
    {
        const int sizeX = roundToInt (width * 0.5f);
        const int dateX = roundToInt (width * 0.75f);
        
        g.drawFittedText (filename,
                          x, 0, sizeX - x, height,
                          Justification::centredLeft, 1);
        
        g.setFont (height * 0.8f);
        g.setColour (Colours::darkgrey);
        
        if (! isDirectory)
        {
            g.drawFittedText (fileSizeDescription,
                              sizeX, 0, dateX - sizeX - 8, height,
                              Justification::centredRight, 1);
            
            g.drawFittedText (fileTimeDescription,
                              dateX, 0, width - 8 - dateX, height,
                              Justification::centredRight, 1);
        }
    }
    else
    {
        g.drawFittedText (filename,
                          x, 0, width - x, height,
                          Justification::centredLeft, 1);
        
    }
}

#pragma mark -


//==============================================================================
								

Button* MLLookAndFeel::createDialButton (const bool isIncrement)
{
    return new TextButton (isIncrement ? "+" : "-", String::empty);
}

ImageEffectFilter* MLLookAndFeel::getDialEffect()
{
    return 0;
}

//==============================================================================

Font MLLookAndFeel::getLabelFont (Label& label)
{
    return label.getFont();
}

Font MLLookAndFeel::getTextButtonFont (TextButton& button, int buttonHeight)
{
    return getFont(eMLPlain);
}

//==============================================================================
Button* MLLookAndFeel::createFilenameComponentBrowseButton (const String& text)
{
    return new TextButton (text, TRANS("click to browse for a different file"));
}

void MLLookAndFeel::layoutFilenameComponent (FilenameComponent& filenameComp,
                                           ComboBox* filenameBox,
                                           Button* browseButton)
{
    browseButton->setSize (80, filenameComp.getHeight());

    TextButton* const tb = dynamic_cast <TextButton*> (browseButton);

    if (tb != 0)
        tb->changeWidthToFitText();

    browseButton->setTopRightPosition (filenameComp.getWidth(), 0);

    filenameBox->setBounds (0, 0, browseButton->getX(), filenameComp.getHeight());
}

//==============================================================================
void MLLookAndFeel::drawCornerResizer (Graphics& g,
                                     int w, int h,
                                     bool /*isMouseOver*/,
                                     bool /*isMouseDragging*/)
{
    const float lineThickness = jmin (w, h) * 0.075f;

    for (float i = 0.0f; i < 1.0f; i += 0.3f)
    {
        g.setColour (Colours::lightgrey);

        g.drawLine (w * i,
                    h + 1.0f,
                    w + 1.0f,
                    h * i,
                    lineThickness);

        g.setColour (Colours::darkgrey);

        g.drawLine (w * i + lineThickness,
                    h + 1.0f,
                    w + 1.0f,
                    h * i + lineThickness,
                    lineThickness);
    }
 }

void MLLookAndFeel::drawResizableFrame (Graphics& g, int w, int h, const BorderSize<int>& border)
{
    if (! border.isEmpty())
    {
        const Rectangle<int> fullSize (0, 0, w, h);
        const Rectangle<int> centreArea (border.subtractedFrom (fullSize));
        
        g.saveState();
        
        g.excludeClipRegion (centreArea);
        
        g.setColour (Colour (0x50000000));
        g.drawRect (fullSize);
        
        g.setColour (Colour (0x19000000));
        g.drawRect (centreArea.expanded (1, 1));
        
        g.restoreState();
    }
}

void MLLookAndFeel::drawResizableWindowBorder (Graphics& g, int w, int h,
                                             const BorderSize<int>& border, ResizableWindow&)
{
	// do nothing
}

void MLLookAndFeel::drawDocumentWindowTitleBar (DocumentWindow& window,
                                              Graphics& g, int w, int h,
                                              int titleSpaceX, int titleSpaceW,
                                              const Image* icon,
                                              bool drawTitleTextOnLeft)
{
    const bool isActive = window.isActiveWindow();

    Font f = getFont(eMLTitle);
    f.setExtraKerningFactor(0.f);
    g.setFont (f);
    g.setFont (h * 0.65f);

    int winMargin = 16;
    int winW = window.getWidth();

    float selectAlpha = isActive ? 1.0f : 0.3f;
    g.setColour (findColour (DocumentWindow::textColourId).withAlpha(selectAlpha));
    g.drawText (window.getName(), winMargin, 0, winW - winMargin*2, h, Justification::centred, true);
}

void MLLookAndFeel::positionDocumentWindowButtons (DocumentWindow&,
                                                 int titleBarX,
                                                 int titleBarY,
                                                 int titleBarW,
                                                 int titleBarH,
                                                 Button* minimiseButton,
                                                 Button* maximiseButton,
                                                 Button* closeButton,
                                                 bool positionTitleBarButtonsOnLeft)
{
    const int buttonW = titleBarH - titleBarH / 8;

    int x = positionTitleBarButtonsOnLeft ? titleBarX + 4
                                          : titleBarX + titleBarW - buttonW - buttonW / 4;

    if (closeButton != 0)
    {
        closeButton->setBounds (x, titleBarY, buttonW, titleBarH);
        x += positionTitleBarButtonsOnLeft ? buttonW : -(buttonW + buttonW / 4);
    }

    if (positionTitleBarButtonsOnLeft)
        swapVariables (minimiseButton, maximiseButton);

    if (maximiseButton != 0)
    {
        maximiseButton->setBounds (x, titleBarY, buttonW, titleBarH);
        x += positionTitleBarButtonsOnLeft ? buttonW : -buttonW;
    }

    if (minimiseButton != 0)
        minimiseButton->setBounds (x, titleBarY, buttonW, titleBarH);
}

int MLLookAndFeel::getDefaultMenuBarHeight()
{
    return 24;
}

//==============================================================================
void MLLookAndFeel::drawStretchableLayoutResizerBar (Graphics& g,
                                                   int w, int h,
                                                   bool /*isVerticalBar*/,
                                                   bool isMouseOver,
                                                   bool isMouseDragging)
{
    float alpha = 0.5f;

    if (isMouseOver || isMouseDragging)
    {
    //    g.fillAll (Colour (0x190000ff));
        alpha = 1.0f;
    }

    const float cx = w * 0.5f;
    const float cy = h * 0.5f;
    const float cr = jmin (w, h) * 0.4f;

    g.setGradientFill (ColourGradient (Colours::white.withAlpha (alpha), cx + cr * 0.1f, cy + cr,
                                       Colours::black.withAlpha (alpha), cx, cy - cr * 4.0f,
                                       true));

    g.fillEllipse (cx - cr, cy - cr, cr * 2.0f, cr * 2.0f);
}

//==============================================================================
void MLLookAndFeel::drawGroupComponentOutline (Graphics& g, int width, int height,
                                             const String& text,
                                             const Justification& position,
                                             GroupComponent& group)
{
    const float textH = 15.0f;
    const float indent = 3.0f;
    const float textEdgeGap = 4.0f;
    float cs = 5.0f;

    Font f (textH);

    juce::Path p;
    float x = indent;
    float y = f.getAscent() - 3.0f;
    float w = jmax (0.0f, width - x * 2.0f);
    float h = jmax (0.0f, height - y  - indent);
    cs = jmin (cs, w * 0.5f, h * 0.5f);
    const float cs2 = 2.0f * cs;

    float textW = text.isEmpty() ? 0 : jlimit (0.0f, jmax (0.0f, w - cs2 - textEdgeGap * 2), f.getStringWidth (text) + textEdgeGap * 2.0f);
    float textX = cs + textEdgeGap;

    if (position.testFlags (Justification::horizontallyCentred))
        textX = cs + (w - cs2 - textW) * 0.5f;
    else if (position.testFlags (Justification::right))
        textX = w - cs - textW - textEdgeGap;

    p.startNewSubPath (x + textX + textW, y);
    p.lineTo (x + w - cs, y);

    p.addArc (x + w - cs2, y, cs2, cs2, 0, float_Pi * 0.5f);
    p.lineTo (x + w, y + h - cs);

    p.addArc (x + w - cs2, y + h - cs2, cs2, cs2, float_Pi * 0.5f, float_Pi);
    p.lineTo (x + cs, y + h);

    p.addArc (x, y + h - cs2, cs2, cs2, float_Pi, float_Pi * 1.5f);
    p.lineTo (x, y + cs);

    p.addArc (x, y, cs2, cs2, float_Pi * 1.5f, float_Pi * 2.0f);
    p.lineTo (x + textX, y);

    const float alpha = group.isEnabled() ? 1.0f : 0.5f;

    g.setColour (group.findColour (GroupComponent::outlineColourId)
                    .withMultipliedAlpha (alpha));

    g.strokePath (p, PathStrokeType (2.0f));

    g.setColour (group.findColour (GroupComponent::textColourId)
                    .withMultipliedAlpha (alpha));
    g.setFont (f);
    g.drawText (text,
                roundFloatToInt (x + textX), 0,
                roundFloatToInt (textW),
                roundFloatToInt (textH),
                Justification::centred, true);
}

//==============================================================================
void MLLookAndFeel::paintToolbarBackground (Graphics& g, int w, int h, Toolbar& toolbar)
{
    const Colour background (toolbar.findColour (Toolbar::backgroundColourId));

    g.setGradientFill (ColourGradient (background, 0.0f, 0.0f,
                                       background.darker (0.1f),
                                       toolbar.isVertical() ? w - 1.0f : 0.0f,
                                       toolbar.isVertical() ? 0.0f : h - 1.0f,
                                       false));
 //   g.fillAll();

}

Button* MLLookAndFeel::createToolbarMissingItemsButton (Toolbar& /*toolbar*/)
{
    return createTabBarExtrasButton();
}

void MLLookAndFeel::paintToolbarButtonBackground (Graphics& , int /*width*/, int /*height*/,
                                                bool , bool ,
                                                ToolbarItemComponent& )
{
	/*
    if (isMouseDown)
        g.fillAll (component.findColour (Toolbar::buttonMouseDownBackgroundColourId, true));
    else if (isMouseOver)
        g.fillAll (component.findColour (Toolbar::buttonMouseOverBackgroundColourId, true));
	*/
}

void MLLookAndFeel::paintToolbarButtonLabel (Graphics& g, int x, int y, int width, int height,
                                           const String& text, ToolbarItemComponent& component)
{
    g.setColour (component.findColour (Toolbar::labelTextColourId, true)
                    .withAlpha (component.isEnabled() ? 1.0f : 0.25f));

    const float fontHeight = jmin (14.0f, height * 0.85f);
    g.setFont (fontHeight);

    g.drawFittedText (text,
                      x, y, width, height,
                      Justification::centred,
                      jmax (1, height / (int) fontHeight));
}

/*
//==============================================================================
void MLLookAndFeel::createFileChooserHeaderText (const String& title,
                                               const String& instructions,
                                               GlyphArrangement& text,
                                               int width)
{
    text.clear();

    text.addJustifiedText (Font (14.0f), title,
                           8.0f, 22.0f, width - 16.0f,
                           Justification::centred);

    text.addJustifiedText (Font (14.0f), instructions,
                           8.0f, 24.0f + 16.0f, width - 16.0f,
                           Justification::centred);
}
*/

/*
MLButton* MLLookAndFeel::createFileBrowserGoUpButton()
{
    MLDrawableButton* goUpButton = new MLDrawableButton ("up", MLDrawableButton::ImageOnButtonBackground);

    juce::Path arrowPath;
    arrowPath.addArrow (Line<float>(50.0f, 100.0f, 50.0f, 0.0f), 40.0f, 100.0f, 50.0f);

    DrawablePath arrowImage;
    arrowImage.setFill (Colours::black.withAlpha (0.4f));
    arrowImage.setPath (arrowPath);

    goUpButton->setImage (&arrowImage);

    return goUpButton;
}
*/

void MLLookAndFeel::layoutFileBrowserComponent (FileBrowserComponent& browserComp,
                                              DirectoryContentsDisplayComponent* fileListComponent,
                                              FilePreviewComponent* previewComp,
                                              ComboBox* currentPathBox,
                                              TextEditor* filenameBox,
                                              Button* goUpButton)
{
    const int x = 0;
    int y = 0;
    int w = browserComp.getWidth();

    if (previewComp != 0)
    {
        const int previewWidth = w / 3;
        previewComp->setBounds (x + w - previewWidth, 0, previewWidth, browserComp.getHeight());

        w -= previewWidth + 4;
    }

    const int controlsHeight = 18;
    const int bottomSectionHeight = controlsHeight + 8;
    const int upButtonWidth = 50;

    // NOTE this will break for tree views. There is no way to inspect whether
    // a FileBrowserComponent has a tree view or not. 
    FileListComponent* pF = static_cast<FileListComponent*>(fileListComponent);
    pF->setRowHeight(18);
    
    currentPathBox->setBounds (x, y, w - upButtonWidth - 6, controlsHeight);
    goUpButton->setBounds (x + w - upButtonWidth, y, upButtonWidth, controlsHeight);

    y += controlsHeight + 4;

    Component* const listAsComp = dynamic_cast <Component*> (fileListComponent);
    listAsComp->setBounds (x, y, w, browserComp.getHeight() - y - bottomSectionHeight);

    y = listAsComp->getBottom() + 4;
    
    int labelWidth = 120;
    filenameBox->setBounds (x + labelWidth, y, w - labelWidth, controlsHeight);
}



//==============================================================================
static void createRoundedPath (juce::Path& p,
                               const float x, const float y,
                               const float w, const float h,
                               const float cs,
                               const bool curveTopLeft, const bool curveTopRight,
                               const bool curveBottomLeft, const bool curveBottomRight) throw()
{
    const float cs2 = 2.0f * cs;

    if (curveTopLeft)
    {
        p.startNewSubPath (x, y + cs);
        p.addArc (x, y, cs2, cs2, float_Pi * 1.5f, float_Pi * 2.0f);
    }
    else
    {
        p.startNewSubPath (x, y);
    }

    if (curveTopRight)
    {
        p.lineTo (x + w - cs, y);
        p.addArc (x + w - cs2, y, cs2, cs2, 0.0f, float_Pi * 0.5f);
    }
    else
    {
        p.lineTo (x + w, y);
    }

    if (curveBottomRight)
    {
        p.lineTo (x + w, y + h - cs);
        p.addArc (x + w - cs2, y + h - cs2, cs2, cs2, float_Pi * 0.5f, float_Pi);
    }
    else
    {
        p.lineTo (x + w, y + h);
    }

    if (curveBottomLeft)
    {
        p.lineTo (x + cs, y + h);
        p.addArc (x, y + h - cs2, cs2, cs2, float_Pi, float_Pi * 1.5f);
    }
    else
    {
        p.lineTo (x, y + h);
    }

    p.closeSubPath();
}


static inline float distance(const float x1, const float y1, const float x2, const float y2);
static inline float distance(const float x1, const float y1, const float x2, const float y2)
{
	return (sqrt((x2 - x1)*(x2 - x1) + (y2 - y1)*(y2 - y1)));
}

static void spikyPathTo(juce::Path& p, const float x2, const float y2, const int doSpike,  float sx,  float sy);
static void spikyPathTo(juce::Path& p, const float x2, const float y2, const int doSpike,  float sx,  float sy)
{
	if (doSpike)
	{
		const MLPoint prev = floatPointToInt(p.getCurrentPosition());
		const float x1 = prev.x();
		const float y1 = prev.y();
	
		const float x3 = (x1 + x2) / 2.;
		const float y3 = (y1 + y2) / 2.;
		
		sx += 0.5f;
		sy -= 0.5f;
		
		float baseX, baseY;		
		
		// set half width of spike base
		baseX = ml::min((double)std::abs(y3 - sy), std::abs(x2 - x1) / 2.);
		baseY = ml::min((double)std::abs(x3 - sx), std::abs(y2 - y1) / 2.);
		if (x2 > x1) baseX *= -1;
		if (y2 > y1) baseY *= -1;
		baseX = floor(baseX);
		baseY = floor(baseY);
		
		p.lineTo(floor(x3 + baseX) + 0.5, floor(y3 + baseY) + 0.5);
		p.lineTo(sx, sy);
		p.lineTo(floor(x3 - baseX) + 0.5, floor(y3 - baseY) + 0.5);
		p.lineTo(x2, y2);
								
	}
	else
	{
		p.lineTo(x2, y2);
	}
}

 
#pragma mark -
//==============================================================================


// create a rectangular path with optional rounded corners and spikes. 
void MLLookAndFeel::createMLRectangle (juce::Path& p,
                               const float x, const float y,
                               const float w, const float h,
                               const float cs,
                               const int flair, 
							   const float sx, 
							   const float sy,
							   const bool isOutline)  throw()
{
	const int curveTopLeft = !(flair & eMLAdornTopLeft);
	const int curveTopRight = !(flair & eMLAdornTopRight);
	const int curveBottomRight = !(flair & eMLAdornBottomRight);
	const int curveBottomLeft = !(flair & eMLAdornBottomLeft);
	const int spikeLeft = flair & eMLAdornLeft;
	const int spikeTop = flair & eMLAdornTop;
	const int spikeRight = flair & eMLAdornRight;
	const int spikeBottom = flair & eMLAdornBottom;
	
	float ix = floor(x);
	float iy = floor(y);
	float iw = floor(w);
	float ih = floor(h);
    const float cs2 = 2.0f*cs;
	const float cs3 = cs2;
    
	if (isOutline)
	{
		ix += 0.5f;
		iy += 0.5f;
		iw -= 1.0f;
		ih -= 1.0f;
	}
    if (curveTopLeft)
    {
        p.startNewSubPath (ix, iy + cs);
        p.addArc (ix, iy, cs2, cs2, float_Pi * 1.5f, float_Pi * 2.0f);
    }
    else
    {
        p.startNewSubPath (ix, iy);
    }

    if (curveTopRight)
    {
		spikyPathTo (p, ix + iw - cs, iy, spikeTop, sx, sy);
        p.addArc (ix + iw - cs2, iy, cs2, cs2, 0.0f, float_Pi * 0.5f);
    }
    else
    {
        spikyPathTo (p, ix + iw, iy, spikeTop, sx, sy);
    }

    if (curveBottomRight)
    {
        spikyPathTo (p, ix + iw, iy + ih - cs, spikeRight, sx, sy);
        p.addArc (ix + iw - cs3, iy + ih - cs3, cs3, cs3, float_Pi * 0.5f, float_Pi);
    }
    else
    {
        spikyPathTo (p, ix + iw, iy + ih, spikeRight, sx, sy);
    }

    if (curveBottomLeft)
    {
        spikyPathTo (p, ix + cs, iy + ih, spikeBottom, sx, sy);
        p.addArc (ix, iy + ih - cs3, cs3, cs3, float_Pi, float_Pi * 1.5f);
    }
    else
    {
        spikyPathTo (p, ix, iy + ih, spikeBottom, sx, sy);
    }

	if (spikeLeft)
	{
		spikyPathTo (p, ix, iy, 1, sx, sy);
		p.closeSubPath();
	}
	else
	{
		p.closeSubPath();
	}
}

//==============================================================================
void MLLookAndFeel::drawShadowLine  (Graphics& g,
                                        float ax, float ay, float bx, float by,
                                        const Colour& color,
                                        const int width)
{										
	// determine direction of shadow using clockwise rule
	const float dx = bx - ax;
	const float dy = by - ay;
	const float m = sqrt(dx*dx + dy*dy);
	const float vx = -dy / m;
	const float vy = dx / m;
	const float oneOverWidth = 1.0 / width;
	float pax, pay, pbx, pby;
	
	juce::Path outline;
	float d, opacity;
	pax = ax;
	pay = ay;
	pbx = bx;
	pby = by;
	for (int i=0; i<width; i++)
	{
		outline.clear();			
		outline.startNewSubPath(pax, pay);
		outline.lineTo(pbx, pby);
		d = ((float)(width - i)*oneOverWidth); // [0. - 1.]
		opacity = d*d*kMLShadowOpacity;
		g.setColour (color.withAlpha(opacity));
		g.strokePath (outline, PathStrokeType (1.));	
		pax += vx;
		pay += vy;
		pbx += vx;
		pby += vy;
	}
}


#pragma mark -
//==============================================================================
	
void MLLookAndFeel::makeBackgroundImage(MLRect bounds, MLRect borderRect)
{	
	if (mGradientMode < 2)
	{
		// allocate image
		bool clearIt = false;

		mBackgroundImage = Image(Image::ARGB, bounds.width(), bounds.height(), clearIt);
		Graphics bg(mBackgroundImage);
		
		// draw background
		setBackgroundGradient(bg, bounds, borderRect);
		bg.fillAll();
	}
	else
	{
		Graphics bg(mBackgroundImage);
		bg.setColour(findColour (MLLookAndFeel::backgroundColor));
		bg.fillAll();
	}
}

void MLLookAndFeel::setBackgroundGradient(Graphics& g, MLRect bounds, MLRect borderRect)
{
	Colour c1 = findColour (MLLookAndFeel::backgroundColor2);
	Colour c2 = findColour (MLLookAndFeel::backgroundColor);
	
	if (mGradientMode < 2)
	{
		ColourGradient cg;
		cg.point1 = Point<float>(0, borderRect.top());
		cg.point2 = Point<float>(0, borderRect.bottom());
		cg.isRadial = false;
		switch(mGradientMode)
		{
			case 0:		
			default:			
				cg.addColour(0., c1);
				cg.addColour(1., c2);
			break;
			case 1:
				cg.addColour(0., c1);
				cg.addColour(mGradientSize, c2);
				cg.addColour(1. - mGradientSize, c2);
				cg.addColour(1., c1);
			break;
		}
		g.setGradientFill(cg);
	}
	else if (mGradientMode == 2)
	{
		g.setColour(c2);
	}
}

// draw a background gradient over the component's rect, positioned
// so that backgrounds of different components will match each other
// without seams.
//
// (should be drawWidgetBackground)
void MLLookAndFeel::drawBackground(Graphics& g, MLWidget* pW)
{		
	drawBackgroundRect(g, pW, pW->getWidgetLocalBounds());
}

// used by dial numbers to draw a rect of a background gradient 
// dest rect is local to the current widget
void MLLookAndFeel::drawBackgroundRect(Graphics& g, MLWidget* pW, MLRect destRect)
{
	MLPoint windowOffset = pW->getWidgetBoundsInWindow().getTopLeft();
	MLRect sourceRect = destRect;
	sourceRect.translate(windowOffset);
	
	// tile source horizontally, a hack for making scrolling pages work.
	int windowWidth = pW->getTopLevelWindowBounds().width();
	while(sourceRect.left() > windowWidth)
	{
		sourceRect.translate(MLPoint(-windowWidth, 0));
	}
	while(sourceRect.left() < 0)
	{
		sourceRect.translate(MLPoint(windowWidth, 0));
	}

	// get background image from r2, blit to r.
	// note that offscreen destRect will be moved onscreen by drawImage(), not clipped! aarrrgh.
	// so we have to have drawEntireBackground as well.
	g.setOpacity(1.0f);
	g.drawImage (mBackgroundImage,
					destRect.left(), destRect.top(), destRect.width(), destRect.height(),
					sourceRect.x(), sourceRect.y(), sourceRect.width(), sourceRect.height());
	
<<<<<<< HEAD
	if(0)
	if(pW->getWidgetName() == "touches")
	{
		//debug() << "source: " << sourceRect << ", dest: " << destRect << "\n";
	}
=======

>>>>>>> 1697dceb
}

// used by app border
void MLLookAndFeel::drawEntireBackground(Graphics& g, MLRect border)
{	
	// get background image from r2, blit to r.
	bool fillAlphaChannel = false;

	if (mGradientMode == 2)
	{
		g.fillAll(findColour (MLLookAndFeel::backgroundColor));
	}
	else
	{
//		g.fillAll(Colours::green);
		g.drawImageAt (mBackgroundImage, 0, 0, fillAlphaChannel);
	}
}

// unit grid for testing
void MLLookAndFeel::drawUnitGrid(Graphics& g, MLWidget* pW)
{
	drawUnitGridRect(g, pW, pW->getWidgetLocalBounds());
}

// unit grid for testing
void MLLookAndFeel::drawUnitGridRect(Graphics& g, MLWidget* pW, MLRect r)
{
	drawUnitGridRectAtOffset(g, pW, r, MLPoint(0, 0));
}

juce::Colour pointToColorTest(MLPoint p)
{
	float cr = 0.5;//p.x() / 1000.f;
	float cg = p.y() / 600.f;
	float cb = 1.;	
	return juce::Colour::fromFloatRGBA(cr, cg, cb, 1.f);	
}

void MLLookAndFeel::drawUnitGridRectAtOffset(Graphics& g, MLWidget* pW, MLRect r, MLPoint offset)
{
	MLRect window = pW->getTopLevelWindowBounds();
	MLRect widget = pW->getWidgetBoundsInWindow();
	
	int u = getGridUnitSize(); 
	juce::Path p, q;
	p.addRectangle(0, 0, u, u);
	
	MLPoint windowOffset = window.getTopLeft();
	MLPoint widgetOffset = widget.getTopLeft();
	MLPoint totalOffset = windowOffset - widgetOffset + offset;
	
	MLPoint offsetQuantized = totalOffset;
	offsetQuantized.quantize(u);
	MLPoint offsetFraction = totalOffset - offsetQuantized;

	MLRect r2 = r;
	r2.translate(offsetFraction);
	r2.expand(u*2);
	for(int j=r2.top(); j<r2.bottom(); j += u)
	{
		for(int i=r2.left(); i<r2.right(); i += u)
		{
			q = p;
			q.applyTransform (AffineTransform::translation(i, j));			
			MLPoint originDistance = widgetOffset - windowOffset + MLPoint(i, j);
			g.setColour(pointToColorTest(originDistance));
			g.strokePath(q, PathStrokeType (1.f));	
		}
	}
}

//==============================================================================
void MLLookAndFeel::drawMLButtonShape  (Graphics& g,
                                        const MLRect& r,
                                        float maxCornerSize,
                                        const Colour& baseColor,
                                        const Colour& myOutlineColor,
                                        const float strokeWidth,
                                        const int flair,
										const float sx, 
										const float sy) throw()
{
	drawMLButtonShape(g, r.left(), r.top(), r.width(), r.height(),
										maxCornerSize,
                                        baseColor,
                                        myOutlineColor,
                                        strokeWidth,
                                        flair,
										sx, 
										sy);
}


void MLLookAndFeel::drawMLButtonShape  (Graphics& g,
                                        float x, float y, float w, float h,
                                        float maxCornerSize,
                                        const Colour& baseColor,
                                        const Colour& myOutlineColor,
                                        const float strokeWidth,
                                        const int flair,
										const float sx, 
										const float sy) throw()
{
	if (h <= 0. || w <= 0.) return;

	const float sat = baseColor.getSaturation();
	const float b = baseColor.getBrightness();
	const float a = baseColor.getFloatAlpha();
		
 //	const Colour baseOpaque = baseColor.withAlpha(1.f);
 	const Colour whiteAlpha = Colours::white.withAlpha(a);
 	const Colour blackAlpha = Colours::black.withAlpha(a);
// 	const Colour darkest = baseColor.withSaturation(0.99).withBrightness(0.25);
 	const Colour darkest = baseColor.withSaturation(ml::min(1., sat*2.)).withBrightness(ml::max(0., b-0.5));
	
	const Colour light0Color = baseColor.overlaidWith(whiteAlpha.withMultipliedAlpha(0.1f));
	const Colour light1Color = baseColor.overlaidWith(whiteAlpha.withMultipliedAlpha(0.2f));
	const Colour dark0Color = baseColor.overlaidWith(darkest.withMultipliedAlpha(0.25f));
	const Colour dark1Color = baseColor.overlaidWith(darkest.withMultipliedAlpha(0.35f));

	const Colour glow1Color = (baseColor.overlaidWith(whiteAlpha.withAlpha(0.5f))).withMultipliedAlpha(0.25f);
	const Colour glow2Color = baseColor.withMultipliedAlpha(0.5f);
	const Colour glow3Color = myOutlineColor.withMultipliedAlpha(0.5f);
	
	const bool pressed = flair & eMLAdornPressed;
	const bool glow = flair & eMLAdornGlow;
	const bool flat = flair & eMLAdornFlat;
	const float gradPixelY = (1. / h);
	const int gradPixels = 2;
	float gradWidthTop, gradWidthBottom;
	gradWidthTop = gradPixels * gradPixelY;
	gradWidthTop = ml::clamp(gradWidthTop, 0.125f, 1.f);
	gradWidthBottom = gradWidthTop;
	
    juce::Path outline;
    createMLRectangle (outline, x, y, w, h, maxCornerSize, flair, sx, sy, true);
    
//    outline.addRectangle(x, y, w, h);
    
    /*
    Path xHairs;
    xHairs.startNewSubPath(x, y + h/2);
    xHairs.lineTo(x + w, y + h/2);
    xHairs.startNewSubPath(x + w/2, y);
    xHairs.lineTo(x + w/2, y + h);
	*/
    
//    Path fill;
//    createMLRectangle (fill, x, y, w, h, maxCornerSize, flair, sx, sy, false);
	
	Colour c1, c2, c3, c4;
	Colour cg1, cg2;
	
	if (pressed)
	{
		c1 = dark0Color;
		c2 = dark0Color;
		c3 = dark1Color;
		c4 = dark1Color;
	}
	else
	{
		c1 = baseColor;
		c2 = baseColor;
		c3 = baseColor;
		c4 = baseColor;
	}
		
	if (flat)
	{
		c1 = c3 = c4 = c2;
	}

	/*
	// light outline anti-shadow
	if ((flair & eMLAdornShadow) && (strokeWidth > 0.05f))
	{
		g.setColour (Colours::white.withMultipliedAlpha(a*0.5f));
		g.saveState();
		g.setOrigin(0., 0.5);
		g.strokePath (outline, PathStrokeType (strokeWidth));
		g.restoreState();
	}
	*/

	// draw dark fill vert grad
	{
		ColourGradient cg (c1, 0, y, c4, 0, y + h + 1, false);
		if (gradWidthTop > 0)
			cg.addColour (gradWidthTop, c2);
		if (gradWidthBottom < 1.)
			cg.addColour (1. - gradWidthBottom, c3);
		g.setGradientFill(cg);
		g.fillPath (outline); 
	}

	// shadow 
	if (pressed)
	{	
		juce::Path outline2;
		int shadowPixels = ml::min(kMLShadowThickness*2.f, w/4);
		int thin = shadowPixels*0.25;

		float d, opacity;
		float oneOverWidth = 1.f / (float)shadowPixels;

		g.saveState();
		g.reduceClipRegion (outline);		
		for (int i=0; i<shadowPixels; i++)
		{
			createMLRectangle (outline2, x+i-thin, y+i, w-i*2+thin*2, h*2, maxCornerSize+i, flair, sx, sy, true); 
			d = (float)(shadowPixels - i) * oneOverWidth; // 0. - 1.
			opacity = d * d * d * kMLShadowOpacity;
			g.setColour (darkest.withAlpha(opacity));
			g.strokePath (outline2, PathStrokeType (2.f));	
		}
		g.restoreState();
	}		
	
	if (glow)
	{
		Rectangle<float> bbox = outline.getBounds();
		float cx = bbox.getCentreX();
		float cy = bbox.getCentreY();
		ColourGradient cg (glow1Color, cx, cy, glow3Color, x, y, true); // radial
		cg.addColour (0.75, glow2Color);
		g.setGradientFill(cg);
		g.fillPath (outline);
	}

	// draw outline
	if (strokeWidth > 0.05f)
	{
		g.setColour (myOutlineColor);
		g.strokePath (outline, PathStrokeType (strokeWidth));
//		g.strokePath (xHairs, PathStrokeType (strokeWidth)); // TEST
	}

    
}


#pragma mark -
#pragma mark alerts
//

//==============================================================================
AlertWindow* MLLookAndFeel::createAlertWindow (const String& title, const String& message,
                                                const String& button1, const String& button2, const String& button3,
                                                AlertWindow::AlertIconType iconType,
                                                int numButtons, Component* associatedComponent)
{
    AlertWindow* aw = new AlertWindow (title, message, iconType, associatedComponent);
	
	aw->setSize(aw->getWidth(), 350);
    aw->setLookAndFeel(this);
    
    if (numButtons == 1)
    {
        aw->addButton (button1, 0,
                       KeyPress (KeyPress::escapeKey),
                       KeyPress (KeyPress::returnKey));
    }
    else
    {
        const KeyPress button1ShortCut ((int) CharacterFunctions::toLowerCase (button1[0]), 0, 0);
        KeyPress button2ShortCut ((int) CharacterFunctions::toLowerCase (button2[0]), 0, 0);
        if (button1ShortCut == button2ShortCut)
            button2ShortCut = KeyPress();
        
        if (numButtons == 2)
        {
            aw->addButton (button1, 1, KeyPress (KeyPress::returnKey), button1ShortCut);
            aw->addButton (button2, 0, KeyPress (KeyPress::escapeKey), button2ShortCut);
        }
        else if (numButtons == 3)
        {
            aw->addButton (button1, 1, button1ShortCut);
            aw->addButton (button2, 2, button2ShortCut);
            aw->addButton (button3, 0, KeyPress (KeyPress::escapeKey));
        }
    }
    
    return aw;
}

void MLLookAndFeel::drawAlertBox (Graphics& g, AlertWindow& alert,
                                   const Rectangle<int>& textArea, TextLayout& textLayout)
{
    g.fillAll (alert.findColour (AlertWindow::backgroundColourId));
    g.setColour (findColour (MLLookAndFeel::markColor));
    textLayout.draw (g, Rectangle<int> (textArea.getX(),
                                        textArea.getY(),
                                        textArea.getWidth(),
                                        textArea.getHeight()).toFloat());
    g.setColour (alert.findColour (AlertWindow::outlineColourId));
    g.drawRect (0, 0, alert.getWidth(), alert.getHeight());
}

int MLLookAndFeel::getAlertBoxWindowFlags()
{
    return ComponentPeer::windowAppearsOnTaskbar | ComponentPeer::windowHasDropShadow;
}

int MLLookAndFeel::getAlertWindowButtonHeight()
{
    return 20;
}

Font MLLookAndFeel::getAlertWindowMessageFont()
{
    return getFont(eMLPlain);
}

Font MLLookAndFeel::getAlertWindowFont()
{
    return getFont(eMLNotice);
}


#pragma mark -
//


//==============================================================================
void MLLookAndFeel::drawGlassSphere (Graphics& g,
                                   const float x, const float y,
                                   const float diameter,
                                   const Colour& colour,
                                   const float outlineThickness) throw()
{
    if (diameter <= outlineThickness)
        return;

    juce::Path p;
    p.addEllipse (x, y, diameter, diameter);

    {
        ColourGradient cg (Colours::white.overlaidWith (colour.withMultipliedAlpha (0.3f)), 0, y,
                           Colours::white.overlaidWith (colour.withMultipliedAlpha (0.3f)), 0, y + diameter, false);

        cg.addColour (0.4, Colours::white.overlaidWith (colour));

		g.setGradientFill(cg);

        g.fillPath (p);
    }

    {
		g.setGradientFill (ColourGradient (Colours::white, 0, y + diameter * 0.06f,
                                       Colours::transparentWhite, 0, y + diameter * 0.3f, false));
        g.fillEllipse (x + diameter * 0.2f, y + diameter * 0.05f, diameter * 0.6f, diameter * 0.4f);
    }

    {
        ColourGradient cg (Colours::transparentBlack,
                           x + diameter * 0.5f, y + diameter * 0.5f,
                           Colours::black.withAlpha (0.5f * outlineThickness * colour.getFloatAlpha()),
                           x, y + diameter * 0.5f, true);

        cg.addColour (0.7, Colours::transparentBlack);
        cg.addColour (0.8, Colours::black.withAlpha (0.1f * outlineThickness));

		g.setGradientFill(cg);
        g.fillPath (p);
    }

    g.setColour (Colours::black.withAlpha (0.5f * colour.getFloatAlpha()));
    g.drawEllipse (x, y, diameter, diameter, outlineThickness);
}

//==============================================================================
void MLLookAndFeel::drawGlassPointer (Graphics& g,
                                    const float x, const float y,
                                    const float diameter,
                                    const Colour& colour, const float outlineThickness,
                                    const int direction) throw()
{
    if (diameter <= outlineThickness)
        return;

    juce::Path p;
    p.startNewSubPath (x + diameter * 0.5f, y);
    p.lineTo (x + diameter, y + diameter * 0.6f);
    p.lineTo (x + diameter, y + diameter);
    p.lineTo (x, y + diameter);
    p.lineTo (x, y + diameter * 0.6f);
    p.closeSubPath();

    p.applyTransform (AffineTransform::rotation (direction * (float_Pi * 0.5f), x + diameter * 0.5f, y + diameter * 0.5f));

    {
        ColourGradient cg (Colours::white.overlaidWith (colour.withMultipliedAlpha (0.3f)), 0, y,
                           Colours::white.overlaidWith (colour.withMultipliedAlpha (0.3f)), 0, y + diameter, false);

        cg.addColour (0.4, Colours::white.overlaidWith (colour));

		g.setGradientFill(cg);
        g.fillPath (p);
    }

    {
        ColourGradient cg (Colours::transparentBlack,
                           x + diameter * 0.5f, y + diameter * 0.5f,
                           Colours::black.withAlpha (0.5f * outlineThickness * colour.getFloatAlpha()),
                           x - diameter * 0.2f, y + diameter * 0.5f, true);

        cg.addColour (0.5, Colours::transparentBlack);
        cg.addColour (0.7, Colours::black.withAlpha (0.07f * outlineThickness));

		g.setGradientFill(cg);
        g.fillPath (p);
    }

    g.setColour (Colours::black.withAlpha (0.5f * colour.getFloatAlpha()));
    g.strokePath (p, PathStrokeType (outlineThickness));
}

//==============================================================================
void MLLookAndFeel::drawGlassLozenge (Graphics& g,
                                    const float x, const float y,
                                    const float width, const float height,
                                    const Colour& colour,
                                    const float outlineThickness,
                                    const float cornerSize,
                                    const bool flatOnLeft,
                                    const bool flatOnRight,
                                    const bool flatOnTop,
                                    const bool flatOnBottom) throw()
{
    if (width <= outlineThickness || height <= outlineThickness)
        return;

    const int intX = (int) x;
    const int intY = (int) y;
    const int intW = (int) width;
    const int intH = (int) height;

    const float cs = cornerSize < 0 ? jmin (width * 0.5f, height * 0.5f) : cornerSize;
    const float edgeBlurRadius = height * 0.75f + (height - cs * 2.0f);
    const int intEdge = (int) edgeBlurRadius;

    juce::Path outline;
    createRoundedPath (outline, x, y, width, height, cs,
                        ! (flatOnLeft || flatOnTop),
                        ! (flatOnRight || flatOnTop),
                        ! (flatOnLeft || flatOnBottom),
                        ! (flatOnRight || flatOnBottom));

    {
        ColourGradient cg (colour.darker (0.2f), 0, y,
                           colour.darker (0.2f), 0, y + height, false);

        cg.addColour (0.03, colour.withMultipliedAlpha (0.3f));
        cg.addColour (0.4, colour);
        cg.addColour (0.97, colour.withMultipliedAlpha (0.3f));

		g.setGradientFill(cg);
        g.fillPath (outline);
    }

    ColourGradient cg (Colours::transparentBlack, x + edgeBlurRadius, y + height * 0.5f,
                       colour.darker (0.2f), x, y + height * 0.5f, true);

    cg.addColour (jlimit (0.0, 1.0, 1.0 - (cs * 0.5f) / edgeBlurRadius), Colours::transparentBlack);
    cg.addColour (jlimit (0.0, 1.0, 1.0 - (cs * 0.25f) / edgeBlurRadius), colour.darker (0.2f).withMultipliedAlpha (0.3f));

    if (! (flatOnLeft || flatOnTop || flatOnBottom))
    {
        g.saveState();
		g.setGradientFill(cg);
        g.reduceClipRegion (intX, intY, intEdge, intH);
        g.fillPath (outline);
        g.restoreState();
    }

    if (! (flatOnRight || flatOnTop || flatOnBottom))
    {
        cg.point1.setX (x + width - edgeBlurRadius);
        cg.point2.setX (x + width);

        g.saveState();
        g.setGradientFill (cg);
        g.reduceClipRegion (intX + intW - intEdge, intY, 2 + intEdge, intH);
        g.fillPath (outline);
        g.restoreState();
    }

    {
        const float leftIndent = flatOnLeft ? 0.0f : cs * 0.4f;
        const float rightIndent = flatOnRight ? 0.0f : cs * 0.4f;

        juce::Path highlight;
        createRoundedPath (highlight,
                           x + leftIndent,
                           y + cs * 0.1f,
                           width - (leftIndent + rightIndent),
                           height * 0.4f, cs * 0.4f,
                           ! (flatOnLeft || flatOnTop),
                           ! (flatOnRight || flatOnTop),
                           ! (flatOnLeft || flatOnBottom),
                           ! (flatOnRight || flatOnBottom));

        g.setGradientFill(ColourGradient (colour.brighter (10.0f), 0, y + height * 0.06f,
                          Colours::transparentWhite, 0, y + height * 0.4f, false));
        g.fillPath (highlight);
    }

    g.setColour (colour.darker().withMultipliedAlpha (1.5f));
    g.strokePath (outline, PathStrokeType (outlineThickness));
}


	
//==============================================================================
const Font & MLLookAndFeel::getFont(int style)
{
	switch(style)
	{
		case eMLPlain:
		return mPlainFont; 
		break;

		case eMLItalic:
		return mItalicFont; 
		break;

		case eMLTitle:
		return mTitleFont; 
		break;

		case eMLCaption:
		return mCaptionFont; 
		break;

		case eMLCaptionSmall:
		return mCaptionSmallFont; 
		break;

		case eMLNotice:
		return mNoticeFont; 
		break;

		default:
		return mFallbackFont;	
	}
}


#pragma mark drawing resources
//

// visual resources for app. 
void MLLookAndFeel::addPicture(ml::Symbol name, const void* data, size_t dataSize)
{
	DrawablePtr newPic (Drawable::createFromImageData(data, dataSize));
	if (newPic != nullptr)
	{
		// //debug() << "L+F@" << std::hex << (long)this << std::dec << " ADDING picture " << name << "\n";
		mPictures[name] = newPic;
	}
}

const Drawable* MLLookAndFeel::getPicture(ml::Symbol name)
{
	////debug() << "L+F@" << std::hex << (long)this << std::dec << " GETTING picture " << name << "\n";
	return &(*mPictures[name]);
	// TODO add ? for pictures not found. 
}<|MERGE_RESOLUTION|>--- conflicted
+++ resolved
@@ -2106,15 +2106,7 @@
 					destRect.left(), destRect.top(), destRect.width(), destRect.height(),
 					sourceRect.x(), sourceRect.y(), sourceRect.width(), sourceRect.height());
 	
-<<<<<<< HEAD
-	if(0)
-	if(pW->getWidgetName() == "touches")
-	{
-		//debug() << "source: " << sourceRect << ", dest: " << destRect << "\n";
-	}
-=======
-
->>>>>>> 1697dceb
+
 }
 
 // used by app border
