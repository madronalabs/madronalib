--- conflicted
+++ resolved
@@ -368,19 +368,11 @@
 	bool paramExists(const ml::Symbol p);
 	
 	// get and set parameters
-<<<<<<< HEAD
 	virtual void setParam(const ml::Symbol p, const MLProperty& val);
 	virtual MLParamValue getParam(const ml::Symbol p);
 	virtual const std::string& getStringParam(const ml::Symbol p);
 	virtual const MLSignal& getSignalParam(const ml::Symbol p);
-=======
-	virtual void setParam(const MLSymbol p, const MLProperty& val);
-	
-	virtual MLParamValue getParam(const MLSymbol p);
-	virtual const std::string& getStringParam(const MLSymbol p);
-	virtual const MLSignal& getSignalParam(const MLSymbol p);
->>>>>>> 66950668
-	
+
 	// MLProc returns the index to an entry in its proc map.
 	// MLProcContainer returns an index to a published input or output.
 	virtual int getInputIndex(const ml::Symbol name);	
