// madronalib: a C++ framework for DSP applications.
// Copyright (c) 2020 Madrona Labs LLC. http://www.madronalabs.com
// Distributed under the MIT license: http://madrona-labs.mit-license.org/

// DSP generators: functor objects implementing an inline DSPVector operator()
// in order to make time-varying signals. Generators all have some state, for
// example the frequency of an oscillator or the seed in a noise generator.
// Otherwise they would be DSPOps.
//
// These objects are for building fixed DSP graphs in a functional style. The
// compiler should have many opportunities to optimize these graphs. For dynamic
// graphs changeable at runtime, see MLProcs. In general MLProcs will be written
// using DSPGens, DSPOps, DSPFilters.

#pragma once

#include "MLDSPOps.h"
#include "MLDSPUtils.h"
#include "MLDSPFunctional.h"

namespace ml
{

// generate a single-sample tick, repeating at a frequency given by the input.
class TickGen
{
  float mOmega{0};
  
 public:
  inline DSPVector operator()(const DSPVector cyclesPerSample)
  {
    // calculate counter delta per sample
    DSPVector stepsPerSampleV = cyclesPerSample;

    // accumulate phase and wrap to generate ticks
    DSPVector vy{0.f};
    for (int n = 0; n < kFloatsPerDSPVector; ++n)
    {
      mOmega += stepsPerSampleV[n];
      if(mOmega > 1.0f)
      {
        mOmega -= 1.0f;
        vy[n] = 1.0f;
      }
    }
    return vy;
  }
};

// generate an antialiased impulse, repeating at a frequency given by the input.
// limitations to fix:
//     frequency can't be higher than sr / table size.
//     table output is only positioned to the nearest sample.
class ImpulseGen
{
  // pick odd table size to get sample-centered sinc and window
  static constexpr int kTableSize{17};
  DSPVector _table;
  static_assert(kTableSize < kFloatsPerDSPVector, "ImpulseGen: table size must be < the DSP vector size.");
  
  int _outputCounter;
  float _omega{0.f};
  
 public:
  ImpulseGen()
  {
    // make windowed sinc table
    DSPVector windowVec;
    makeWindow(windowVec.getBuffer(), kTableSize, windows::blackman);
    const float omega = 0.25f;
<<<<<<< HEAD

    auto sincFn{[&](float fi) {
      int i = static_cast<int>(fi);

      float pi_x = ml::kTwoPi * omega * i;

      return (i == 0) ? 1.f : sinf(pi_x) / pi_x;
    }};

    DSPVector sincVec = map(sincFn, columnIndex() - (kTableSize - 1)/2);
=======
    auto sincFn {[&](int i){ float pi_x = ml::kTwoPi*omega*i; return (i == 0) ? 1.f : sinf(pi_x)/pi_x; }};
    DSPVector sincVec = map(sincFn, columnIndexInt() - DSPVectorInt((kTableSize - 1)/2));
>>>>>>> 63171727
    _table = normalize(sincVec*windowVec);
  }
  ~ImpulseGen() {}

  inline DSPVector operator()(const DSPVector cyclesPerSample)
  {
    // accumulate phase and wrap to generate ticks
    DSPVector vy{0.f};
    for (int n = 0; n < kFloatsPerDSPVector; ++n)
    {
      _omega += cyclesPerSample[n];
      if(_omega > 1.0f)
      {
        _omega -= 1.0f;
        
        // start an output impulse
        _outputCounter = 0;
      }
      
      if(_outputCounter < kTableSize)
      {
        vy[n] = _table[_outputCounter];
        _outputCounter++;
      }
    }
    return vy;
  }
};

// generate a random number from -1 to 1 every sample.
// NOTE: this will create more energy at higher sample rates!
class NoiseGen
{
 public:
  NoiseGen() : mSeed(0) {}
  ~NoiseGen() {}

  inline void step() { mSeed = mSeed * 0x0019660D + 0x3C6EF35F; }

  inline uint32_t getIntSample()
  {
    step();
    return mSeed;
  }

  inline float getSample()
  {
    step();
    uint32_t temp = ((mSeed >> 9) & 0x007FFFFF) | 0x3F800000;
    return (*reinterpret_cast<float*>(&temp)) * 2.f - 3.f;
  }

  // TODO SIMD
  inline DSPVector operator()()
  {
    DSPVector y;
    for (int i = 0; i < kFloatsPerDSPVector; ++i)
    {
      step();
      uint32_t temp = ((mSeed >> 9) & 0x007FFFFF) | 0x3F800000;
      y[i] = (*reinterpret_cast<float*>(&temp)) * 2.f - 3.f;
    }
    return y;
  }

  void reset() { mSeed = 0; }

 private:
  uint32_t mSeed = 0;
};

// super slow + accurate sine generator for testing
class TestSineGen
{
  float mOmega{0};

 public:
  void clear() { mOmega = 0; }

  DSPVector operator()(const DSPVector freq)
  {
    DSPVector vy;

    for (int i = 0; i < kFloatsPerDSPVector; ++i)
    {
      float step = ml::kTwoPi * freq[i];
      mOmega += step;
      if (mOmega > ml::kTwoPi) mOmega -= ml::kTwoPi;
      vy[i] = sinf(mOmega);
    }
    return vy;
  }
};

// PhasorGen is a naive (not antialiased) sawtooth generator.
// These can be useful for a few things, like controlling wavetable playback.
// it takes one input vector: the radial frequency in cycles per sample (f/sr).
// it outputs a phasor with range from 0--1.
class PhasorGen
{
  int32_t mOmega32{0};

 public:
  void clear(int32_t omega = 0) { mOmega32 = omega; }

  DSPVector operator()(const DSPVector cyclesPerSample)
  {
    constexpr float range(1.0f);
    constexpr float offset(0.5f);
    constexpr float stepsPerCycle(const_math::pow(2., 32.));
    constexpr float cyclesPerStep(1.f/stepsPerCycle);
    DSPVector outputScaleV(range*cyclesPerStep);

    // calculate int steps per sample
    DSPVector stepsPerSampleV = cyclesPerSample * DSPVector(stepsPerCycle);
    DSPVectorInt intStepsPerSampleV = roundFloatToInt(stepsPerSampleV);

    // accumulate 32-bit phase with wrap
    DSPVectorInt omega32V;
    for (int n = 0; n < kIntsPerDSPVector; ++n)
    {
      mOmega32 += intStepsPerSampleV[n];
      omega32V[n] = mOmega32;
    }

    // convert counter to float output range
    DSPVector omegaV = intToFloat(omega32V) * outputScaleV + DSPVector(offset);
    return omegaV;
  }
};

// bandlimited step function for reducing aliasing.
static DSPVector polyBLEP(const DSPVector phase, const DSPVector freq)
{
  DSPVector blep;

  for (int n = 0; n < kFloatsPerDSPVector; ++n)
  {
    // could possibly differentiate to get dt instead of passing it in.
    // but that would require state.
    float t = phase[n];
    float dt = freq[n];

    // TODO try SIMD optimization
    float c{0.f};
    if (t < dt)
    {
      t = t / dt;
      c = t + t - t * t - 1.0f;
    }
    else if (t > 1.0f - dt)
    {
      t = (t - 1.0) / dt;
      c = t * t + t + t + 1.0f;
    }
    blep[n] = c;
  }
  return blep;
}

// input: phasor on (0, 1)
// output: sine aproximation using Taylor series on range(-1, 1). There is distortion in odd
// harmonics only, with the 3rd harmonic at about -40dB.
inline DSPVector phasorToSine(DSPVector phasorV)
{
  constexpr float sqrt2(const_math::sqrt(2.0f));
  constexpr float domain(sqrt2 * 4.f);
  DSPVector domainScaleV(domain);
  DSPVector domainOffsetV(-sqrt2);
  constexpr float range(sqrt2 - sqrt2 * sqrt2 * sqrt2 / 6.f);
  DSPVector scaleV(1.0f / range);
  DSPVector flipOffsetV(sqrt2 * 2.f);
  DSPVector zeroV(0.f);
  DSPVector oneV(1.f);
  DSPVector oneSixthV(1.0f / 6.f);

  // scale and offset input phasor on (0, 1) to sine approx domain (-sqrt(2), 3*sqrt(2))
  DSPVector omegaV = phasorV * (domainScaleV) + (domainOffsetV);

  // reverse upper half of phasor to get triangle
  // equivalent to: if (phasor > 0) x = flipOffset - fOmega; else x = fOmega;
  DSPVector triangleV = select(flipOffsetV - omegaV, omegaV, greaterThan(omegaV, DSPVector(sqrt2)));

  // convert triangle to sine approx.
  return scaleV * triangleV * (oneV - triangleV * triangleV * oneSixthV);
}

// input: phasor on (0, 1), normalized freq, pulse width
// output: antialiased pulse
inline DSPVector phasorToPulse(DSPVector omegaV, DSPVector freqV, DSPVector pulseWidthV)
{
  // get pulse selector mask
  DSPVectorInt maskV = greaterThanOrEqual(omegaV, pulseWidthV);

  // select -1 or 1 (could be a multiply instead?)
  DSPVector pulseV = select(DSPVector(-1.f), DSPVector(1.f), maskV);

  // add blep for up-going transition
  pulseV += polyBLEP(omegaV, freqV);

  // subtract blep for down-going transition
  DSPVector omegaVDown = fractionalPart(omegaV - pulseWidthV + DSPVector(1.0f));
  pulseV -= polyBLEP(omegaVDown, freqV);

  return pulseV;
}

// input: phasor on (0, 1), normalized freq
// output: antialiased saw on (-1, 1)
inline DSPVector phasorToSaw(DSPVector omegaV, DSPVector freqV)
{
  // scale phasor to saw range (-1, 1)
  DSPVector sawV = omegaV * DSPVector(2.f) - DSPVector(1.f);

  // subtract BLEP from saw to smooth down-going transition
  return sawV - polyBLEP(omegaV, freqV);
}

// these antialiased waveform generators use a PhasorGen and the functions above.

class SineGen
{
  static constexpr int32_t kZeroPhase = -(2 << 29);
  PhasorGen _phasor;

 public:
  void clear() { _phasor.clear(kZeroPhase); }
  DSPVector operator()(const DSPVector freq) { return phasorToSine(_phasor(freq)); }
};

class PulseGen
{
  PhasorGen _phasor;

 public:
  void clear() { _phasor.clear(0); }
  DSPVector operator()(const DSPVector freq, const DSPVector width)
  {
    return phasorToPulse(_phasor(freq), freq, width);
  }
};

class SawGen
{
  PhasorGen _phasor;

 public:
  void clear() { _phasor.clear(0); }
  DSPVector operator()(const DSPVector freq) { return phasorToSaw(_phasor(freq), freq); }
};

// ----------------------------------------------------------------
// LinearGlide

// convert a scalar float input into a DSPVector with linear slew.
// to allow optimization, glide time is quantized to DSPVectors.
// Note that a onepole or other IIR filter is not used because we must reach
// the actual value in a finite time.

constexpr float unityRampFn(int i) { return (i + 1) / static_cast<float>(kFloatsPerDSPVector); }
ConstDSPVector kUnityRampVec{unityRampFn};

class LinearGlide
{
  DSPVector mCurrVec{0.f};
  DSPVector mStepVec{0.f};
  float mTargetValue{0};
  float mDyPerVector{1.f / 32};
  int mVectorsPerGlide{32};
  int mVectorsRemaining{0};

 public:
  void setGlideTimeInSamples(float t)
  {
    mVectorsPerGlide = t / kFloatsPerDSPVector;
    if (mVectorsPerGlide < 1) mVectorsPerGlide = 1;
    mDyPerVector = 1.0f / (mVectorsPerGlide + 0.f);
  }

  // set the current value to the given value immediately, without gliding
  void setValue(float f)
  {
    mTargetValue = f;
    mVectorsRemaining = 0;
  }

  DSPVector operator()(float f)
  {
    // set target value if different from current value.
    // const float currentValue = mCurrVec[kFloatsPerDSPVector - 1];
    if (f != mTargetValue)
    {
      mTargetValue = f;

      // start counter
      mVectorsRemaining = mVectorsPerGlide;
    }

    // process glide
    if (mVectorsRemaining == 0)
    {
      // end glide: write target value to output vector
      mCurrVec = DSPVector(mTargetValue);
      mStepVec = DSPVector(0.f);
      mVectorsRemaining--;
    }
    else if (mVectorsRemaining == mVectorsPerGlide)
    {
      // start glide: get change in output value per vector
      float currentValue = mCurrVec[kFloatsPerDSPVector - 1];
      float dydv = (mTargetValue - currentValue) * mDyPerVector;

      // get constant step vector
      mStepVec = DSPVector(dydv);

      // setup current vector with first interpolation ramp.
      mCurrVec = DSPVector(currentValue) + kUnityRampVec * DSPVector(dydv);

      mVectorsRemaining--;
    }
    else
    {
      // continue glide
      // Note that repeated adding will create some error in target value.
      // Because we return the target value explicity when we are done, this
      // won't be a problem in reasonably short glides.
      mCurrVec += mStepVec;
      mVectorsRemaining--;
    }

    return mCurrVec;
  }
};

}  // namespace ml<|MERGE_RESOLUTION|>--- conflicted
+++ resolved
@@ -68,21 +68,8 @@
     DSPVector windowVec;
     makeWindow(windowVec.getBuffer(), kTableSize, windows::blackman);
     const float omega = 0.25f;
-<<<<<<< HEAD
-
-    auto sincFn{[&](float fi) {
-      int i = static_cast<int>(fi);
-
-      float pi_x = ml::kTwoPi * omega * i;
-
-      return (i == 0) ? 1.f : sinf(pi_x) / pi_x;
-    }};
-
-    DSPVector sincVec = map(sincFn, columnIndex() - (kTableSize - 1)/2);
-=======
     auto sincFn {[&](int i){ float pi_x = ml::kTwoPi*omega*i; return (i == 0) ? 1.f : sinf(pi_x)/pi_x; }};
     DSPVector sincVec = map(sincFn, columnIndexInt() - DSPVectorInt((kTableSize - 1)/2));
->>>>>>> 63171727
     _table = normalize(sincVec*windowVec);
   }
   ~ImpulseGen() {}
