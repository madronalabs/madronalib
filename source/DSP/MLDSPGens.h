// madronalib: a C++ framework for DSP applications.
// Copyright (c) 2020 Madrona Labs LLC. http://www.madronalabs.com
// Distributed under the MIT license: http://madrona-labs.mit-license.org/

// DSP generators: functor objects implementing an inline DSPVector operator()
// in order to make time-varying signals. Generators all have some state, for
// example the frequency of an oscillator or the seed in a noise generator.
// Otherwise they would be DSPOps.
//
// These objects are for building fixed DSP graphs in a functional style. The
// compiler should have many opportunities to optimize these graphs. For dynamic
// graphs changeable at runtime, see MLProcs. In general MLProcs will be written
// using DSPGens, DSPOps, DSPFilters.

#pragma once

#include "MLDSPOps.h"
#include "MLDSPUtils.h"
#include "MLDSPFunctional.h"

namespace ml
{

// generate a single-sample tick, repeating at a frequency given by the input.
class TickGen
{
  float mOmega{0};
  
 public:
  inline DSPVector operator()(const DSPVector cyclesPerSample)
  {
    // calculate counter delta per sample
    DSPVector stepsPerSampleV = cyclesPerSample;

    // accumulate phase and wrap to generate ticks
    DSPVector vy{0.f};
    for (int n = 0; n < kFloatsPerDSPVector; ++n)
    {
      mOmega += stepsPerSampleV[n];
      if(mOmega > 1.0f)
      {
        mOmega -= 1.0f;
        vy[n] = 1.0f;
      }
    }
    return vy;
  }
};

// generate an antialiased impulse, repeating at a frequency given by the input.
// limitations to fix:
//     frequency can't be higher than sr / table size.
//     table output is only positioned to the nearest sample.
class ImpulseGen
{
  // pick odd table size to get sample-centered sinc and window
  static constexpr int kTableSize{17};
  DSPVector _table;
  static_assert(kTableSize < kFloatsPerDSPVector, "ImpulseGen: table size must be < the DSP vector size.");
  
  int _outputCounter;
  float _omega{0.f};
  
 public:
  ImpulseGen()
  {
    // make windowed sinc table
    DSPVector windowVec;
    makeWindow(windowVec.getBuffer(), kTableSize, windows::blackman);
    const float omega = 0.25f;
    auto sincFn {[&](int i){ float pi_x = ml::kTwoPi*omega*i; return (i == 0) ? 1.f : sinf(pi_x)/pi_x; }};
    DSPVector sincVec = map(sincFn, columnIndexInt() - DSPVectorInt((kTableSize - 1)/2));
    _table = normalize(sincVec*windowVec);
  }
  ~ImpulseGen() {}

  inline DSPVector operator()(const DSPVector cyclesPerSample)
  {
    // accumulate phase and wrap to generate ticks
    DSPVector vy{0.f};
    for (int n = 0; n < kFloatsPerDSPVector; ++n)
    {
      _omega += cyclesPerSample[n];
      if(_omega > 1.0f)
      {
        _omega -= 1.0f;
        
        // start an output impulse
        _outputCounter = 0;
      }
      
      if(_outputCounter < kTableSize)
      {
        vy[n] = _table[_outputCounter];
        _outputCounter++;
      }
    }
    return vy;
  }
};

// generate a random number from -1 to 1 every sample.
// NOTE: this will create more energy at higher sample rates!
class NoiseGen
{
 public:
  NoiseGen() : mSeed(0) {}
  ~NoiseGen() {}

  inline void step() { mSeed = mSeed * 0x0019660D + 0x3C6EF35F; }

  inline uint32_t getIntSample()
  {
    step();
    return mSeed;
  }

  inline float getSample()
  {
    step();
    uint32_t temp = ((mSeed >> 9) & 0x007FFFFF) | 0x3F800000;
    return (*reinterpret_cast<float*>(&temp)) * 2.f - 3.f;
  }

  // TODO SIMD
  inline DSPVector operator()()
  {
    DSPVector y;
    for (int i = 0; i < kFloatsPerDSPVector; ++i)
    {
      step();
      uint32_t temp = ((mSeed >> 9) & 0x007FFFFF) | 0x3F800000;
      y[i] = (*reinterpret_cast<float*>(&temp)) * 2.f - 3.f;
    }
    return y;
  }

  void reset() { mSeed = 0; }

 private:
  uint32_t mSeed = 0;
};

// super slow + accurate sine generator for testing
class TestSineGen
{
  float mOmega{0};

 public:
  void clear() { mOmega = 0; }

  DSPVector operator()(const DSPVector freq)
  {
    DSPVector vy;

    for (int i = 0; i < kFloatsPerDSPVector; ++i)
    {
      float step = ml::kTwoPi * freq[i];
      mOmega += step;
      if (mOmega > ml::kTwoPi) mOmega -= ml::kTwoPi;
      vy[i] = sinf(mOmega);
    }
    return vy;
  }
};

// PhasorGen is a naive (not antialiased) sawtooth generator.
// These can be useful for a few things, like controlling wavetable playback.
// it takes one input vector: the radial frequency in cycles per sample (f/sr).
// it outputs a phasor with range from 0--1.
class PhasorGen
{
  int32_t mOmega32{0};

 public:
  void clear(int32_t omega = 0) { mOmega32 = omega; }

  DSPVector operator()(const DSPVector cyclesPerSample)
  {
    constexpr float range(1.0f);
    constexpr float offset(0.5f);
<<<<<<< HEAD
    constexpr float stepsPerCycle(static_cast<float>(const_math::pow(2., 32)));
    DSPVector outputScaleV(range / stepsPerCycle);
=======
    constexpr float stepsPerCycle(const_math::pow(2., 32.));
    constexpr float cyclesPerStep(1.f/stepsPerCycle);
    DSPVector outputScaleV(range*cyclesPerStep);
>>>>>>> 3ab03008

    // calculate int steps per sample
    DSPVector stepsPerSampleV = cyclesPerSample * DSPVector(stepsPerCycle);
    DSPVectorInt intStepsPerSampleV = roundFloatToInt(stepsPerSampleV);

    // accumulate 32-bit phase with wrap
    DSPVectorInt omega32V;
    for (int n = 0; n < kIntsPerDSPVector; ++n)
    {
      mOmega32 += intStepsPerSampleV[n];
      omega32V[n] = mOmega32;
    }

    // convert counter to float output range
    DSPVector omegaV = intToFloat(omega32V) * outputScaleV + DSPVector(offset);
    return omegaV;
  }
};

// bandlimited step function for reducing aliasing.
static DSPVector polyBLEP(const DSPVector phase, const DSPVector freq)
{
  DSPVector blep;

  for (int n = 0; n < kFloatsPerDSPVector; ++n)
  {
    // could possibly differentiate to get dt instead of passing it in.
    // but that would require state.
    float t = phase[n];
    float dt = freq[n];

    // TODO try SIMD optimization
    float c{0.f};
    if (t < dt)
    {
      t = t / dt;
      c = t + t - t * t - 1.0f;
    }
    else if (t > 1.0f - dt)
    {
      t = (t - 1.0f) / dt;
      c = t * t + t + t + 1.0f;
    }
    blep[n] = c;
  }
  return blep;
}

// input: phasor on (0, 1)
// output: sine aproximation using Taylor series on range(-1, 1). There is distortion in odd
// harmonics only, with the 3rd harmonic at about -40dB.
inline DSPVector phasorToSine(DSPVector phasorV)
{
  constexpr float sqrt2(static_cast<float>(const_math::sqrt(2.0f)));
  constexpr float domain(sqrt2 * 4.f);
  DSPVector domainScaleV(domain);
  DSPVector domainOffsetV(-sqrt2);
  constexpr float range(sqrt2 - sqrt2 * sqrt2 * sqrt2 / 6.f);
  DSPVector scaleV(1.0f / range);
  DSPVector flipOffsetV(sqrt2 * 2.f);
  DSPVector zeroV(0.f);
  DSPVector oneV(1.f);
  DSPVector oneSixthV(1.0f / 6.f);

  // scale and offset input phasor on (0, 1) to sine approx domain (-sqrt(2), 3*sqrt(2))
  DSPVector omegaV = phasorV * (domainScaleV) + (domainOffsetV);

  // reverse upper half of phasor to get triangle
  // equivalent to: if (phasor > 0) x = flipOffset - fOmega; else x = fOmega;
  DSPVector triangleV = select(flipOffsetV - omegaV, omegaV, greaterThan(omegaV, DSPVector(sqrt2)));

  // convert triangle to sine approx.
  return scaleV * triangleV * (oneV - triangleV * triangleV * oneSixthV);
}

// input: phasor on (0, 1), normalized freq, pulse width
// output: antialiased pulse
inline DSPVector phasorToPulse(DSPVector omegaV, DSPVector freqV, DSPVector pulseWidthV)
{
  // get pulse selector mask
  DSPVectorInt maskV = greaterThanOrEqual(omegaV, pulseWidthV);

  // select -1 or 1 (could be a multiply instead?)
  DSPVector pulseV = select(DSPVector(-1.f), DSPVector(1.f), maskV);

  // add blep for up-going transition
  pulseV += polyBLEP(omegaV, freqV);

  // subtract blep for down-going transition
  DSPVector omegaVDown = fractionalPart(omegaV - pulseWidthV + DSPVector(1.0f));
  pulseV -= polyBLEP(omegaVDown, freqV);

  return pulseV;
}

// input: phasor on (0, 1), normalized freq
// output: antialiased saw on (-1, 1)
inline DSPVector phasorToSaw(DSPVector omegaV, DSPVector freqV)
{
  // scale phasor to saw range (-1, 1)
  DSPVector sawV = omegaV * DSPVector(2.f) - DSPVector(1.f);

  // subtract BLEP from saw to smooth down-going transition
  return sawV - polyBLEP(omegaV, freqV);
}

// these antialiased waveform generators use a PhasorGen and the functions above.

class SineGen
{
  static constexpr int32_t kZeroPhase = -(2 << 29);
  PhasorGen _phasor;

 public:
  void clear() { _phasor.clear(kZeroPhase); }
  DSPVector operator()(const DSPVector freq) { return phasorToSine(_phasor(freq)); }
};

class PulseGen
{
  PhasorGen _phasor;

 public:
  void clear() { _phasor.clear(0); }
  DSPVector operator()(const DSPVector freq, const DSPVector width)
  {
    return phasorToPulse(_phasor(freq), freq, width);
  }
};

class SawGen
{
  PhasorGen _phasor;

 public:
  void clear() { _phasor.clear(0); }
  DSPVector operator()(const DSPVector freq) { return phasorToSaw(_phasor(freq), freq); }
};

// ----------------------------------------------------------------
// LinearGlide

// convert a scalar float input into a DSPVector with linear slew.
// to allow optimization, glide time is quantized to DSPVectors.
// Note that a onepole or other IIR filter is not used because we must reach
// the actual value in a finite time.

constexpr float unityRampFn(int i) { return (i + 1) / static_cast<float>(kFloatsPerDSPVector); }
ConstDSPVector kUnityRampVec{unityRampFn};

class LinearGlide
{
  DSPVector mCurrVec{0.f};
  DSPVector mStepVec{0.f};
  float mTargetValue{0};
  float mDyPerVector{1.f / 32};
  int mVectorsPerGlide{32};
  int mVectorsRemaining{0};

 public:
  void setGlideTimeInSamples(float t)
  {
    mVectorsPerGlide = static_cast<int>(t / kFloatsPerDSPVector);
    if (mVectorsPerGlide < 1) mVectorsPerGlide = 1;
    mDyPerVector = 1.0f / (mVectorsPerGlide + 0.f);
  }

  // set the current value to the given value immediately, without gliding
  void setValue(float f)
  {
    mTargetValue = f;
    mVectorsRemaining = 0;
  }

  DSPVector operator()(float f)
  {
    // set target value if different from current value.
    // const float currentValue = mCurrVec[kFloatsPerDSPVector - 1];
    if (f != mTargetValue)
    {
      mTargetValue = f;

      // start counter
      mVectorsRemaining = mVectorsPerGlide;
    }

    // process glide
    if (mVectorsRemaining == 0)
    {
      // end glide: write target value to output vector
      mCurrVec = DSPVector(mTargetValue);
      mStepVec = DSPVector(0.f);
      mVectorsRemaining--;
    }
    else if (mVectorsRemaining == mVectorsPerGlide)
    {
      // start glide: get change in output value per vector
      float currentValue = mCurrVec[kFloatsPerDSPVector - 1];
      float dydv = (mTargetValue - currentValue) * mDyPerVector;

      // get constant step vector
      mStepVec = DSPVector(dydv);

      // setup current vector with first interpolation ramp.
      mCurrVec = DSPVector(currentValue) + kUnityRampVec * DSPVector(dydv);

      mVectorsRemaining--;
    }
    else
    {
      // continue glide
      // Note that repeated adding will create some error in target value.
      // Because we return the target value explicity when we are done, this
      // won't be a problem in reasonably short glides.
      mCurrVec += mStepVec;
      mVectorsRemaining--;
    }

    return mCurrVec;
  }
};

}  // namespace ml<|MERGE_RESOLUTION|>--- conflicted
+++ resolved
@@ -179,14 +179,9 @@
   {
     constexpr float range(1.0f);
     constexpr float offset(0.5f);
-<<<<<<< HEAD
     constexpr float stepsPerCycle(static_cast<float>(const_math::pow(2., 32)));
-    DSPVector outputScaleV(range / stepsPerCycle);
-=======
-    constexpr float stepsPerCycle(const_math::pow(2., 32.));
     constexpr float cyclesPerStep(1.f/stepsPerCycle);
     DSPVector outputScaleV(range*cyclesPerStep);
->>>>>>> 3ab03008
 
     // calculate int steps per sample
     DSPVector stepsPerSampleV = cyclesPerSample * DSPVector(stepsPerCycle);
