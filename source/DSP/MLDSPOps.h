--- conflicted
+++ resolved
@@ -858,8 +858,6 @@
   return a;
 }
 
-<<<<<<< HEAD
-=======
 template <size_t ROWS, typename... Args>
 DSPVectorArray<ROWS> add(DSPVectorArray<ROWS> first, Args... args)
 {
@@ -867,7 +865,6 @@
   return first + add(args...);
 }
 
->>>>>>> f4994075
 // ----------------------------------------------------------------
 // single-vector index and sequence generators
 
