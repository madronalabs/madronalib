// madronalib: a C++ framework for DSP applications.
// Copyright (c) 2020 Madrona Labs LLC. http://www.madronalabs.com
// Distributed under the MIT license: http://madrona-labs.mit-license.org/

// This module contains the DSPVectorArray / DSPVector class and basic
// operations on it. Any stateless operations on DSPVectors should also be added
// here.
//
// These objects are for building fixed DSP graphs in a functional style. The
// compiler should have many opportunities to optimize these graphs. For dynamic
// graphs changeable at runtime, see MLProcs. In general MLProcs will be written
// using DSPGens, DSPOps, DSPFilters.

#pragma once

#ifdef _WIN32
#include <memory>
#else
//#include <tr1/memory>
#endif

#ifdef __INTEL_COMPILER
#include <mathimf.h>
#endif

#if (defined(_MSC_VER) && _MSC_VER < 1900)
#define snprintf _snprintf
#endif

#include <array>
#include <cstddef>
#include <functional>
#include <iostream>
#include <iterator>
#include <type_traits>

#include "MLDSPMath.h"
#include "MLDSPScalarMath.h"

// make_array, used in constructors

template <class Function, std::size_t... Indices>
constexpr auto make_array_helper(Function f, ml_index_sequence<Indices...>)
    -> std::array<typename std::result_of<Function(std::size_t)>::type, sizeof...(Indices)>
{
  return {{f(Indices)...}};
}

template <int N, class Function>
constexpr auto make_array(Function f)
    -> std::array<typename std::result_of<Function(std::size_t)>::type, N>
{
  return make_array_helper(f, ml_make_index_sequence<N>{});
}

#if (_WIN32 && (!_WIN64))
#define MANUAL_ALIGN_DSPVECTOR
#endif

// ----------------------------------------------------------------
// alignment definitions

#ifdef MANUAL_ALIGN_DSPVECTOR

const uintptr_t kDSPVectorAlignBytes = 16;
const uintptr_t kDSPVectorAlignFloats = kDSPVectorAlignBytes / sizeof(float);
const uintptr_t kDSPVectorAlignInts = kDSPVectorAlignBytes / sizeof(int);
const uintptr_t kDSPVectorBytesAlignMask = ~(kDSPVectorAlignBytes - 1);

template <type T>
inline T* DSPVectorAlignPointer(const T* p)
{
  uintptr_t pM = (uintptr_t)p;
  pM += (uintptr_t)(ml::kDSPVectorAlignBytes - 1);
  pM &= ml::kDSPVectorBytesAlignMask;
  return reinterpret_cast<T*>(pM);
}

#endif

// ----------------------------------------------------------------
// DSPVectorArray

namespace ml
{

template <size_t ROWS>
class DSPVectorArray
{
  // union def'n
#ifdef MANUAL_ALIGN_DSPVECTOR
  union _Data
  {
    float asFloat[kFloatsPerDSPVector * ROWS + kDSPVectorAlignFloats];

    _Data() {}

    _Data(std::array<float, kFloatsPerDSPVector * ROWS> a)
    {
      float* py = DSPVectorAlignPointer<float>(this->asFloat);
      for (int i = 0; i < kFloatsPerDSPVector * ROWS; ++i)
      {
        py[i] = a[i];
      }
    }
  };
#else
  union _Data
  {
    SIMDVectorFloat _align[kSIMDVectorsPerDSPVector * ROWS];   // unused except to force alignment
    std::array<float, kFloatsPerDSPVector * ROWS> mArrayData;  // for constexpr ctor
    float asFloat[kFloatsPerDSPVector * ROWS];

    _Data() {}
    constexpr _Data(std::array<float, kFloatsPerDSPVector * ROWS> a) : mArrayData(a) {}
  };

#endif

  _Data mData;

 public:
  // getBuffer, getConstBuffer
#ifdef MANUAL_ALIGN_DSPVECTOR
  inline float* getBuffer() const { return DSPVectorAlignPointer<float>(mData.asFloat); }
  inline const float* getConstBuffer() const { return DSPVectorAlignPointer<float>(mData.asFloat); }
#else
  inline float* getBuffer() { return mData.asFloat; }
  inline const float* getConstBuffer() const { return mData.asFloat; }
#endif  // MANUAL_ALIGN_DSPVECTOR

  // constexpr constructor taking a std::array. Use with make_array
  constexpr DSPVectorArray(std::array<float, kFloatsPerDSPVector * ROWS> a) : mData(a) {}

  // constexpr constructor taking a function(int -> float)
  constexpr DSPVectorArray(float (*fn)(int))
      : DSPVectorArray(make_array<kFloatsPerDSPVector * ROWS>(fn))
  {
  }

  // TODO constexpr constructor taking a Projection - requires Projection
  // rewrite without std::function

  // default constructor: zeroes the data.
  // TODO this seems to be taking a lot of time! investigate
  DSPVectorArray() { mData.mArrayData.fill(0.f); }

  // conversion constructor to float.  This keeps the syntax of common DSP code
  // shorter: "va + DSPVector(1.f)" becomes just "va + 1.f".
  DSPVectorArray(float k) { operator=(k); }

  // unaligned data * ctors
  explicit DSPVectorArray(float* pData) { load(*this, pData); }
  explicit DSPVectorArray(const float* pData) { load(*this, pData); }

  // aligned data * ctors
  explicit DSPVectorArray(DSPVectorArray* pData) { loadAligned(*this, pData); }
  explicit DSPVectorArray(const DSPVectorArray* pData) { loadAligned(*this, pData); }

  inline float& operator[](int i) { return getBuffer()[i]; }
  inline const float operator[](int i) const { return getConstBuffer()[i]; }

  // = float: set each element of the DSPVectorArray to the float value k.
  inline DSPVectorArray operator=(float k)
  {
    const SIMDVectorFloat vk = vecSet1(k);
    float* py1 = getBuffer();

    for (int n = 0; n < kSIMDVectorsPerDSPVector * ROWS; ++n)
    {
      vecStore(py1, vk);
      py1 += kFloatsPerSIMDVector;
    }
    return *this;
  }

  // default copy and = constructors.
  // TODO a move constructor might help efficiency but is quite different from
  // the current design. for moving to make sense, the data can't be on the
  // stack. instead of the current stack-based approach there could be a memory
  // pool for all DSPVector data. some kind of allocator would be needed, which
  // would be a pain but then it would be possible to write e.g. DSPVector c = a
  // + b without having to copy the temporary (a + b) as we do now. a move ctor
  // should be marked noexcept.

  DSPVectorArray(const DSPVectorArray& x1) noexcept = default;
  DSPVectorArray& operator=(const DSPVectorArray& x1) noexcept = default;

  // equality by value
  bool operator==(const DSPVectorArray& x1)
  {
    const float* px1 = x1.getConstBuffer();
    const float* py1 = getConstBuffer();

    for (int n = 0; n < kFloatsPerDSPVector * ROWS; ++n)
    {
      if (py1[n] != px1[n]) return false;
    }
    return true;
  }

  // TODO compare the performance of getting rid of everything between here and row(), and
  // just using row() and constRow() for reading and writing

  // return row J from this DSPVectorArray, when J is known at compile time.
  template <int J>
  inline DSPVectorArray<1> getRowVector() const
  {
    static_assert((J >= 0) && (J < ROWS), "getRowVector index out of bounds");
    return getRowVectorUnchecked(J);
  }

  // set row J of this DSPVectorArray to x1, when J is known at compile time.
  template <int J>
  inline void setRowVector(const DSPVectorArray<1> x1)
  {
    static_assert((J >= 0) && (J < ROWS), "setRowVector index out of bounds");
    setRowVectorUnchecked(J, x1);
  }

#ifdef MANUAL_ALIGN_DSPVECTOR
  // get a row vector j when j is not known at compile time.
  inline DSPVectorArray<1> getRowVectorUnchecked(int j) const
  {
    DSPVectorArray<1> vy;
    const float* px1 = getConstBuffer() + kFloatsPerDSPVector * j;
    float* py1 = vy.getBuffer();

    for (int n = 0; n < kFloatsPerDSPVector; ++n)
    {
      py1[n] = px1[n];
    }
    return vy;
  }

  // set a row vector j when j is not known at compile time.
  inline void setRowVectorUnchecked(int j, const DSPVectorArray<1> x1)
  {
    const float* px1 = x1.getConstBuffer();
    float* py1 = getBuffer() + kFloatsPerDSPVector * j;

    for (int n = 0; n < kFloatsPerDSPVector; ++n)
    {
      py1[n] = px1[n];
    }
  }
#else
  // get a row vector j when j is not known at compile time.
  inline DSPVectorArray<1> getRowVectorUnchecked(int j) const
  {
    DSPVectorArray<1> vy;
    const float* px1 = getConstBuffer() + kFloatsPerDSPVector * j;
    float* py1 = vy.getBuffer();

    for (int n = 0; n < kSIMDVectorsPerDSPVector; ++n)
    {
      vecStore(py1, vecLoad(px1));
      px1 += kFloatsPerSIMDVector;
      py1 += kFloatsPerSIMDVector;
    }
    return vy;
  }

  // set a row vector j when j is not known at compile time.
  inline void setRowVectorUnchecked(int j, const DSPVectorArray<1> x1)
  {
    const float* px1 = x1.getConstBuffer();
    float* py1 = getBuffer() + kFloatsPerDSPVector * j;

    for (int n = 0; n < kSIMDVectorsPerDSPVector; ++n)
    {
      vecStore(py1, vecLoad(px1));
      px1 += kFloatsPerSIMDVector;
      py1 += kFloatsPerSIMDVector;
    }
  }
#endif

  // return a const pointer to the first element in row J of this
  // DSPVectorArray.
  inline const float* getRowDataConst(int j) const
  {
    const float* py1 = getConstBuffer() + kFloatsPerDSPVector * j;
    return py1;
  }

  // return a pointer to the first element in row J of this DSPVectorArray.
  inline float* getRowData(int j)
  {
    float* py1 = getBuffer() + kFloatsPerDSPVector * j;
    return py1;
  }

  // return a reference to a row of this DSPVectorArray.
  inline DSPVectorArray<1>& row(int j)
  {
    float* py1 = getBuffer() + kFloatsPerDSPVector * j;
    DSPVectorArray<1>* pRow = reinterpret_cast<DSPVectorArray<1>*>(py1);
    return *pRow;
  }

  // return a const reference to a row of this DSPVectorArray.
  inline const DSPVectorArray<1>& constRow(int j) const
  {
    const float* py1 = getConstBuffer() + kFloatsPerDSPVector * j;
    const DSPVectorArray<1>* pRow = reinterpret_cast<const DSPVectorArray<1>*>(py1);
    return *pRow;
  }

  inline DSPVectorArray& operator+=(const DSPVectorArray& x1)
  {
    *this = add(*this, x1);
    return *this;
  }
  inline DSPVectorArray& operator-=(const DSPVectorArray& x1)
  {
    *this = subtract(*this, x1);
    return *this;
  }
  inline DSPVectorArray& operator*=(const DSPVectorArray& x1)
  {
    *this = multiply(*this, x1);
    return *this;
  }
  inline DSPVectorArray& operator/=(const DSPVectorArray& x1)
  {
    *this = divide(*this, x1);
    return *this;
  }

  // binary operators - defining these here inside the class as non-template
  // functions enables the compiler to call implicit conversions on either
  // argument.
  friend inline DSPVectorArray operator+(const DSPVectorArray& x1, const DSPVectorArray& x2)
  {
    return add(x1, x2);
  }
  friend inline DSPVectorArray operator-(const DSPVectorArray& x1, const DSPVectorArray& x2)
  {
    return subtract(x1, x2);
  }
  friend inline DSPVectorArray operator*(const DSPVectorArray& x1, const DSPVectorArray& x2)
  {
    return multiply(x1, x2);
  }
  friend inline DSPVectorArray operator/(const DSPVectorArray& x1, const DSPVectorArray& x2)
  {
    return divide(x1, x2);
  }
};  // class DSPVectorArray

typedef DSPVectorArray<1> DSPVector;

// integer DSPVectorArrayInt class
constexpr size_t kIntsPerDSPVector = kFloatsPerDSPVector;

// ----------------------------------------------------------------
// DSPVectorArrayInt

template <size_t ROWS>
class DSPVectorArrayInt
{
#ifdef MANUAL_ALIGN_DSPVECTOR
  union _Data
  {
    std::array<int, kIntsPerDSPVector * ROWS + kDSPVectorAlignInts> mArrayData;
    int32_t asInt[kIntsPerDSPVector * ROWS + kDSPVectorAlignInts];
    float asFloat[kFloatsPerDSPVector * ROWS + kDSPVectorAlignFloats];

    _Data() {}

    _Data(std::array<int, kIntsPerDSPVector * ROWS> a)
    {
      int* py = DSPVectorAlignPointer<int>(this->asFloat);
      for (int i = 0; i < kIntsPerDSPVector * ROWS; ++i)
      {
        py[i] = a[i];
      }
    }
  };
#else
  union _Data
  {
    SIMDVectorInt _align[kSIMDVectorsPerDSPVector * ROWS];     // unused except to force alignment
    std::array<int32_t, kIntsPerDSPVector * ROWS> mArrayData;  // for constexpr ctor
    int32_t asInt[kIntsPerDSPVector * ROWS];
    float asFloat[kFloatsPerDSPVector * ROWS];

    _Data() {}
    constexpr _Data(std::array<int32_t, kIntsPerDSPVector * ROWS> a) : mArrayData(a) {}
  };
#endif  // MANUAL_ALIGN_DSPVECTOR

 public:
  _Data mData;

  // getBuffer, getConstBuffer
#ifdef MANUAL_ALIGN_DSPVECTOR
  inline float* getBuffer() const { return DSPVectorAlignPointer<float>(mData.asFloat); }
  inline const float* getConstBuffer() const { return DSPVectorAlignPointer<float>(mData.asFloat); }
  inline int32_t* getBufferInt() const { return DSPVectorAlignPointer<float>(mData.asInt); }
  inline const int32_t* getConstBufferInt() const
  {
    return DSPVectorAlignPointer<float>(mData.asInt);
  }
#else
  inline float* getBuffer() { return mData.asFloat; }
  inline const float* getConstBuffer() const { return mData.asFloat; }
  inline int32_t* getBufferInt() { return mData.asInt; }
  inline const int32_t* getConstBufferInt() const { return mData.asInt; }
#endif  // MANUAL_ALIGN_DSPVECTOR

  explicit DSPVectorArrayInt() { operator=(0); }
  explicit DSPVectorArrayInt(int32_t k) { operator=(k); }

  inline int32_t& operator[](int i) { return getBufferInt()[i]; }
  inline const int32_t operator[](int i) const { return getConstBufferInt()[i]; }

  // set each element of the DSPVectorArray to the int32_t value k.
  inline DSPVectorArrayInt operator=(int32_t k)
  {
    SIMDVectorFloat vk = VecI2F(vecSetInt1(k));
    int32_t* py1 = getBufferInt();

    for (int n = 0; n < kSIMDVectorsPerDSPVector * ROWS; ++n)
    {
      vecStore(reinterpret_cast<float*>(py1), vk);
      py1 += kIntsPerSIMDVector;
    }
    return *this;
  }

  // constexpr constructor taking a std::array. Use with make_array
  constexpr DSPVectorArrayInt(std::array<int32_t, kFloatsPerDSPVector * ROWS> a) : mData(a) {}

  // constexpr constructor taking a function(int -> int)
  constexpr DSPVectorArrayInt(int (*fn)(int))
      : DSPVectorArrayInt(make_array<kFloatsPerDSPVector * ROWS>(fn))
  {
  }

  DSPVectorArrayInt(const DSPVectorArrayInt& x1) noexcept = default;
  DSPVectorArrayInt& operator=(const DSPVectorArrayInt& x1) noexcept = default;

  // equality by value
  bool operator==(const DSPVectorArrayInt& x1)
  {
    const int* px1 = x1.getConstBufferInt();
    const int* py1 = getConstBufferInt();

    for (int n = 0; n < kIntsPerDSPVector * ROWS; ++n)
    {
      if (py1[n] != px1[n]) return false;
    }
    return true;
  }

  // return a reference to a row of this DSPVectorArrayInt.
  inline DSPVectorArrayInt<1>& row(int j)
  {
    float* py1 = getBuffer() + kIntsPerDSPVector * j;
    DSPVectorArrayInt<1>* pRow = reinterpret_cast<DSPVectorArrayInt<1>*>(py1);
    return *pRow;
  }

  // return a reference to a row of this DSPVectorArrayInt.
  inline const DSPVectorArrayInt<1>& constRow(int j) const
  {
    const float* py1 = getConstBuffer() + kIntsPerDSPVector * j;
    const DSPVectorArrayInt<1>* pRow = reinterpret_cast<const DSPVectorArrayInt<1>*>(py1);
    return *pRow;
  }

  friend inline DSPVectorArrayInt operator+(const DSPVectorArrayInt& x1,
                                            const DSPVectorArrayInt& x2)
  {
    return addInt32(x1, x2);
  }

  friend inline DSPVectorArrayInt operator-(const DSPVectorArrayInt& x1,
                                            const DSPVectorArrayInt& x2)
  {
    return subtractInt32(x1, x2);
  }

};  // class DSPVectorArrayInt

typedef DSPVectorArrayInt<1> DSPVectorInt;

// ----------------------------------------------------------------
// load and store

// some loads and stores may be unaligned, let std::copy handle this
template <size_t ROWS>
inline void load(DSPVectorArray<ROWS>& vecDest, const float* pSrc)
{
  std::copy(pSrc, pSrc + kFloatsPerDSPVector * ROWS, vecDest.getBuffer());
}

template <size_t ROWS>
inline void store(const DSPVectorArray<ROWS>& vecSrc, float* pDest)
{
  std::copy(vecSrc.getConstBuffer(), vecSrc.getConstBuffer() + kFloatsPerDSPVector * ROWS, pDest);
}

// if the pointers are known to be aligned, copy as SIMD vectors
template <size_t ROWS>
inline void loadAligned(DSPVectorArray<ROWS>& vecDest, const float* pSrc)
{
  const float* px1 = pSrc;
  float* py1 = vecDest.getBuffer();

  for (int n = 0; n < kSIMDVectorsPerDSPVector * ROWS; ++n)
  {
    vecStore(py1, vecLoad(px1));
    px1 += kFloatsPerSIMDVector;
    py1 += kFloatsPerSIMDVector;
  }
}

template <size_t ROWS>
inline void storeAligned(const DSPVectorArray<ROWS>& vecSrc, float* pDest)
{
  const float* px1 = vecSrc.getConstBuffer();
  float* py1 = pDest;

  for (int n = 0; n < kSIMDVectorsPerDSPVector * ROWS; ++n)
  {
    vecStore(py1, vecLoad(px1));
    px1 += kFloatsPerSIMDVector;
    py1 += kFloatsPerSIMDVector;
  }
}

// ----------------------------------------------------------------
// unary vector operators

#define DEFINE_OP1(opName, opComputation)                              \
  template <size_t ROWS>                                               \
  inline DSPVectorArray<ROWS>(opName)(const DSPVectorArray<ROWS>& vx1) \
  {                                                                    \
    DSPVectorArray<ROWS> vy;                                           \
    const float* px1 = vx1.getConstBuffer();                           \
    float* py1 = vy.getBuffer();                                       \
    for (int n = 0; n < kSIMDVectorsPerDSPVector * ROWS; ++n)          \
    {                                                                  \
      SIMDVectorFloat x = vecLoad(px1);                                \
      vecStore(py1, (opComputation));                                  \
      px1 += kFloatsPerSIMDVector;                                     \
      py1 += kFloatsPerSIMDVector;                                     \
    }                                                                  \
    return vy;                                                         \
  }

DEFINE_OP1(sqrt, (vecSqrt(x)));
DEFINE_OP1(sqrtApprox, vecSqrtApprox(x));
DEFINE_OP1(abs, vecAbs(x));

// float sign: -1, 0, or 1
DEFINE_OP1(sign, vecSign(x));

// up/down sign: -1 or 1
DEFINE_OP1(signBit, vecSignBit(x));

// trig, log and exp, using accurate cephes-derived library
DEFINE_OP1(sin, (vecSin(x)));
DEFINE_OP1(cos, (vecCos(x)));
DEFINE_OP1(log, (vecLog(x)));
DEFINE_OP1(exp, (vecExp(x)));

// lazy log2 and exp2 from natural log / exp
STATIC_M128_CONST(kLogTwoVec, 0.69314718055994529f);
STATIC_M128_CONST(kLogTwoRVec, 1.4426950408889634f);
DEFINE_OP1(log2, (vecMul(vecLog(x), kLogTwoRVec)));
DEFINE_OP1(exp2, (vecExp(vecMul(kLogTwoVec, x))));

// trig, log and exp, using polynomial approximations
DEFINE_OP1(sinApprox, (vecSinApprox(x)));
DEFINE_OP1(cosApprox, (vecCosApprox(x)));
DEFINE_OP1(expApprox, (vecExpApprox(x)));
DEFINE_OP1(logApprox, (vecLogApprox(x)));

// lazy log2 and exp2 approximations from log / exp approximations
DEFINE_OP1(log2Approx, (vecMul(vecLogApprox(x), kLogTwoRVec)));
DEFINE_OP1(exp2Approx, (vecExpApprox(vecMul(kLogTwoVec, x))));

// ----------------------------------------------------------------
// binary vector operators (float)

#define DEFINE_OP2(opName, opComputation)                              \
  template <size_t ROWS>                                               \
  inline DSPVectorArray<ROWS>(opName)(const DSPVectorArray<ROWS>& vx1, \
                                      const DSPVectorArray<ROWS>& vx2) \
  {                                                                    \
    DSPVectorArray<ROWS> vy;                                           \
    const float* px1 = vx1.getConstBuffer();                           \
    const float* px2 = vx2.getConstBuffer();                           \
    float* py1 = vy.getBuffer();                                       \
    for (int n = 0; n < kSIMDVectorsPerDSPVector * ROWS; ++n)          \
    {                                                                  \
      SIMDVectorFloat x1 = vecLoad(px1);                               \
      SIMDVectorFloat x2 = vecLoad(px2);                               \
      vecStore(py1, (opComputation));                                  \
      px1 += kFloatsPerSIMDVector;                                     \
      px2 += kFloatsPerSIMDVector;                                     \
      py1 += kFloatsPerSIMDVector;                                     \
    }                                                                  \
    return vy;                                                         \
  }

DEFINE_OP2(add, (vecAdd(x1, x2)));
DEFINE_OP2(subtract, (vecSub(x1, x2)));
DEFINE_OP2(multiply, (vecMul(x1, x2)));
DEFINE_OP2(divide, (vecDiv(x1, x2)));

DEFINE_OP2(divideApprox, vecDivApprox(x1, x2));
DEFINE_OP2(pow, (vecExp(vecMul(vecLog(x1), x2))));
DEFINE_OP2(powApprox, (vecExpApprox(vecMul(vecLogApprox(x1), x2))));
DEFINE_OP2(min, (vecMin(x1, x2)));
DEFINE_OP2(max, (vecMax(x1, x2)));

// ----------------------------------------------------------------
// binary vector operators (int32)

#define DEFINE_OP2_INT32(opName, opComputation)                              \
  template <size_t ROWS>                                                     \
  inline DSPVectorArrayInt<ROWS>(opName)(const DSPVectorArrayInt<ROWS>& vx1, \
                                         const DSPVectorArrayInt<ROWS>& vx2) \
  {                                                                          \
    DSPVectorArrayInt<ROWS> vy;                                              \
    const float* px1 = vx1.getConstBuffer();                                 \
    const float* px2 = vx2.getConstBuffer();                                 \
    float* py1 = vy.getBuffer();                                             \
    for (int n = 0; n < kSIMDVectorsPerDSPVector * ROWS; ++n)                \
    {                                                                        \
      SIMDVectorInt x1 = VecF2I(vecLoad(px1));                               \
      SIMDVectorInt x2 = VecF2I(vecLoad(px2));                               \
      vecStore(py1, VecI2F(opComputation));                                  \
      px1 += kIntsPerSIMDVector;                                             \
      px2 += kIntsPerSIMDVector;                                             \
      py1 += kIntsPerSIMDVector;                                             \
    }                                                                        \
    return vy;                                                               \
  }

DEFINE_OP2_INT32(subtractInt32, (vecSubInt(x1, x2)));
DEFINE_OP2_INT32(addInt32, (vecAddInt(x1, x2)));

// ----------------------------------------------------------------
// ternary vector operators

#define DEFINE_OP3(opName, opComputation)                              \
  template <size_t ROWS>                                               \
  inline DSPVectorArray<ROWS>(opName)(const DSPVectorArray<ROWS>& vx1, \
                                      const DSPVectorArray<ROWS>& vx2, \
                                      const DSPVectorArray<ROWS>& vx3) \
  {                                                                    \
    DSPVectorArray<ROWS> vy;                                           \
    const float* px1 = vx1.getConstBuffer();                           \
    const float* px2 = vx2.getConstBuffer();                           \
    const float* px3 = vx3.getConstBuffer();                           \
    float* py1 = vy.getBuffer();                                       \
    for (int n = 0; n < kSIMDVectorsPerDSPVector * ROWS; ++n)          \
    {                                                                  \
      SIMDVectorFloat x1 = vecLoad(px1);                               \
      SIMDVectorFloat x2 = vecLoad(px2);                               \
      SIMDVectorFloat x3 = vecLoad(px3);                               \
      vecStore(py1, (opComputation));                                  \
      px1 += kFloatsPerSIMDVector;                                     \
      px2 += kFloatsPerSIMDVector;                                     \
      px3 += kFloatsPerSIMDVector;                                     \
      py1 += kFloatsPerSIMDVector;                                     \
    }                                                                  \
    return vy;                                                         \
  }

<<<<<<< HEAD
DEFINE_OP3(lerp, vecAdd(x1, (vecMul(x3, vecSub(x2, x1)))));      // x = lerp(a, b, mix)
DEFINE_OP3(inverseLerp, vecDiv(vecSub(x3, x1), vecSub(x2, x1))); // mix = inverseLerp(a, b, x)
=======
DEFINE_OP3(lerp, vecAdd(x1, (vecMul(x3, vecSub(x2, x1)))));      // lerp(a, b, mix).
DEFINE_OP3(inverseLerp, vecDiv(vecSub(x3, x1), vecSub(x2, x1))); // inverseLerp(a, b, mix)
>>>>>>> 12ab4ccb
DEFINE_OP3(clamp, vecClamp(x1, x2, x3));                         // clamp(x, minBound, maxBound)
DEFINE_OP3(within, vecWithin(x1, x2, x3));                       // is x in the open interval [x2, x3) ?

// ----------------------------------------------------------------
// lerp two vectors with float mixture

template <size_t ROWS>
inline DSPVectorArray<ROWS> lerp(const DSPVectorArray<ROWS>& vx1, const DSPVectorArray<ROWS>& vx2,
                                 float m)
{
  DSPVectorArray<ROWS> vy;
  const float* px1 = vx1.getConstBuffer();
  const float* px2 = vx2.getConstBuffer();
  DSPVector vmix(m);
  float* py1 = vy.getBuffer();
  const SIMDVectorFloat vConstMix = vecSet1(m);

  for (int n = 0; n < kSIMDVectorsPerDSPVector * ROWS; ++n)
  {
    SIMDVectorFloat x1 = vecLoad(px1);
    SIMDVectorFloat x2 = vecLoad(px2);
    vecStore(py1, vecAdd(x1, (vecMul(vConstMix, vecSub(x2, x1)))));
    px1 += kFloatsPerSIMDVector;
    px2 += kFloatsPerSIMDVector;
    py1 += kFloatsPerSIMDVector;
  }
  return vy;
}

// ----------------------------------------------------------------
// unary float vector -> int vector operators

#define DEFINE_OP1_F2I(opName, opComputation)                             \
  template <size_t ROWS>                                                  \
  inline DSPVectorArrayInt<ROWS>(opName)(const DSPVectorArray<ROWS>& vx1) \
  {                                                                       \
    DSPVectorArrayInt<ROWS> vy;                                           \
    const float* px1 = vx1.getConstBuffer();                              \
    float* py1 = vy.getBuffer();                                          \
    for (int n = 0; n < kSIMDVectorsPerDSPVector * ROWS; ++n)             \
    {                                                                     \
      SIMDVectorFloat x = vecLoad(px1);                                   \
      vecStore((py1), (opComputation));                                   \
      px1 += kFloatsPerSIMDVector;                                        \
      py1 += kIntsPerSIMDVector;                                          \
    }                                                                     \
    return vy;                                                            \
  }

DEFINE_OP1_F2I(roundFloatToInt, (VecI2F(vecFloatToIntRound(x))));
DEFINE_OP1_F2I(truncateFloatToInt, (VecI2F(vecFloatToIntTruncate(x))));

// ----------------------------------------------------------------
// unary int vector -> float vector operators

#define DEFINE_OP1_I2F(opName, opComputation)                             \
  template <size_t ROWS>                                                  \
  inline DSPVectorArray<ROWS>(opName)(const DSPVectorArrayInt<ROWS>& vx1) \
  {                                                                       \
    DSPVectorArray<ROWS> vy;                                              \
    const float* px1 = vx1.getConstBuffer();                              \
    float* py1 = vy.getBuffer();                                          \
    for (int n = 0; n < kSIMDVectorsPerDSPVector * ROWS; ++n)             \
    {                                                                     \
      SIMDVectorInt x = VecF2I(vecLoad(px1));                             \
      vecStore((py1), (opComputation));                                   \
      px1 += kIntsPerSIMDVector;                                          \
      py1 += kFloatsPerSIMDVector;                                        \
    }                                                                     \
    return vy;                                                            \
  }

DEFINE_OP1_I2F(intToFloat, (vecIntToFloat(x)));

// ----------------------------------------------------------------
// using the conversions above, define fractionalPart

DEFINE_OP1(fractionalPart, (vecSub(x, vecIntToFloat(vecFloatToIntTruncate(x)))));

// ----------------------------------------------------------------
// binary float vector, float vector -> int vector operators

#define DEFINE_OP2_FF2I(opName, opComputation)                            \
  template <size_t ROWS>                                                  \
  inline DSPVectorArrayInt<ROWS>(opName)(const DSPVectorArray<ROWS>& vx1, \
                                         const DSPVectorArray<ROWS>& vx2) \
  {                                                                       \
    DSPVectorArrayInt<ROWS> vy;                                           \
    const float* px1 = vx1.getConstBuffer();                              \
    const float* px2 = vx2.getConstBuffer();                              \
    float* py1 = vy.getBuffer();                                          \
    for (int n = 0; n < kSIMDVectorsPerDSPVector * ROWS; ++n)             \
    {                                                                     \
      SIMDVectorFloat x1 = vecLoad(px1);                                  \
      SIMDVectorFloat x2 = vecLoad(px2);                                  \
      vecStore((py1), (opComputation));                                   \
      px1 += kFloatsPerSIMDVector;                                        \
      px2 += kFloatsPerSIMDVector;                                        \
      py1 += kIntsPerSIMDVector;                                          \
    }                                                                     \
    return vy;                                                            \
  }

DEFINE_OP2_FF2I(equal, (vecEqual(x1, x2)));
DEFINE_OP2_FF2I(notEqual, (vecNotEqual(x1, x2)));
DEFINE_OP2_FF2I(greaterThan, (vecGreaterThan(x1, x2)));
DEFINE_OP2_FF2I(greaterThanOrEqual, (vecGreaterThanOrEqual(x1, x2)));
DEFINE_OP2_FF2I(lessThan, (vecLessThan(x1, x2)));
DEFINE_OP2_FF2I(lessThanOrEqual, (vecLessThanOrEqual(x1, x2)));

// ----------------------------------------------------------------
// ternary operators float vector, float vector, int vector -> float vector

#define DEFINE_OP3_FFI2F(opName, opComputation)                           \
  template <size_t ROWS>                                                  \
  inline DSPVectorArray<ROWS>(opName)(const DSPVectorArray<ROWS>& vx1,    \
                                      const DSPVectorArray<ROWS>& vx2,    \
                                      const DSPVectorArrayInt<ROWS>& vx3) \
  {                                                                       \
    DSPVectorArray<ROWS> vy;                                              \
    const float* px1 = vx1.getConstBuffer();                              \
    const float* px2 = vx2.getConstBuffer();                              \
    const float* px3 = vx3.getConstBuffer();                              \
    float* py1 = vy.getBuffer();                                          \
    for (int n = 0; n < kSIMDVectorsPerDSPVector * ROWS; ++n)             \
    {                                                                     \
      SIMDVectorFloat x1 = vecLoad(px1);                                  \
      SIMDVectorFloat x2 = vecLoad(px2);                                  \
      SIMDVectorInt x3 = VecF2I(vecLoad(px3));                            \
      vecStore(py1, (opComputation));                                     \
      px1 += kFloatsPerSIMDVector;                                        \
      px2 += kFloatsPerSIMDVector;                                        \
      px3 += kFloatsPerSIMDVector;                                        \
      py1 += kFloatsPerSIMDVector;                                        \
    }                                                                     \
    return vy;                                                            \
  }

DEFINE_OP3_FFI2F(select, vecSelect(x1, x2, x3));  // bitwise select(resultIfTrue,
                                                  // resultIfFalse, conditionMask)

// ternary operators int vector, int vector, int vector -> int vector

#define DEFINE_OP3_III2I(opName, opComputation)                              \
  template <size_t ROWS>                                                     \
  inline DSPVectorArrayInt<ROWS>(opName)(const DSPVectorArrayInt<ROWS>& vx1, \
                                         const DSPVectorArrayInt<ROWS>& vx2, \
                                         const DSPVectorArrayInt<ROWS>& vx3) \
  {                                                                          \
    DSPVectorArrayInt<ROWS> vy;                                              \
    const float* px1 = vx1.getConstBuffer();                                 \
    const float* px2 = vx2.getConstBuffer();                                 \
    const float* px3 = vx3.getConstBuffer();                                 \
    float* py1 = vy.getBuffer();                                             \
    for (int n = 0; n < kSIMDVectorsPerDSPVector * ROWS; ++n)                \
    {                                                                        \
      SIMDVectorInt x1 = VecF2I(vecLoad(px1));                               \
      SIMDVectorInt x2 = VecF2I(vecLoad(px2));                               \
      SIMDVectorInt x3 = VecF2I(vecLoad(px3));                               \
      vecStore(py1, VecI2F(opComputation));                                  \
      px1 += kIntsPerSIMDVector;                                             \
      px2 += kIntsPerSIMDVector;                                             \
      px3 += kIntsPerSIMDVector;                                             \
      py1 += kIntsPerSIMDVector;                                             \
    }                                                                        \
    return vy;                                                               \
  }

DEFINE_OP3_III2I(select, vecSelect(x1, x2, x3));  // bitwise select(resultIfTrue,
                                                  // resultIfFalse, conditionMask)

// ----------------------------------------------------------------
// n-ary operators

// add (a, b, c, ...)

template <size_t ROWS>
DSPVectorArray<ROWS> add(DSPVectorArray<ROWS> a)
{
  return a;
}

template <size_t ROWS, typename... Args>
DSPVectorArray<ROWS> add(DSPVectorArray<ROWS> first, Args... args)
{
  // the + here is the operator defined using vecAdd() above
  return first + add(args...);
}

// ----------------------------------------------------------------
// constexpr definitions

#ifdef MANUAL_ALIGN_DSPVECTOR

// it seems unlikely that the constexpr ctors can be made to compile with manual
// alignment, so we give up on constexpr for 32-bit Windows.
#define ConstDSPVector static DSPVector
#define ConstDSPVectorArray static DSPVectorArray
#define ConstDSPVectorInt static DSPVectorInt
#define ConstDSPVectorArrayInt static DSPVectorArrayInt

#else

#define ConstDSPVector constexpr DSPVector
#define ConstDSPVectorArray constexpr DSPVectorArray
#define ConstDSPVectorInt constexpr DSPVectorInt
#define ConstDSPVectorArrayInt constexpr DSPVectorArrayInt

#endif

// ----------------------------------------------------------------
// single-vector index and sequence generators

constexpr float intToFloatCastFn(int i) { return i; }
constexpr int indexFn(int i) { return i; }

inline ConstDSPVector columnIndex() { return (make_array<kFloatsPerDSPVector>(intToFloatCastFn)); }
inline ConstDSPVectorInt columnIndexInt() { return (make_array<kIntsPerDSPVector>(indexFn)); }

// return a linear sequence from start to end, where end will fall on the first
// index of the next vector.
inline DSPVector rangeOpen(float start, float end)
{
  float interval = (end - start) / (kFloatsPerDSPVector);
  return columnIndex() * DSPVector(interval) + DSPVector(start);
}

// return a linear sequence from start to end, where end falls on the last index
// of this vector.
inline DSPVector rangeClosed(float start, float end)
{
  float interval = (end - start) / (kFloatsPerDSPVector - 1.f);
  return columnIndex() * DSPVector(interval) + DSPVector(start);
}

// return a linear sequence from start to end, where start falls one sample
// "before" this vector and end falls on the last index of this vector.
inline DSPVector interpolateDSPVectorLinear(float start, float end)
{
  float interval = (end - start) / (kFloatsPerDSPVector);
  return columnIndex() * DSPVector(interval) + DSPVector(start + interval);
}

// ----------------------------------------------------------------
// single-vector horizontal operators returning float

inline float sum(const DSPVector& x)
{
  const float* px1 = x.getConstBuffer();
  float sum = 0;
  for (int n = 0; n < kSIMDVectorsPerDSPVector; ++n)
  {
    sum += vecSumH(vecLoad(px1));
    px1 += kFloatsPerSIMDVector;
  }
  return sum;
}

inline float mean(const DSPVector& x)
{
  constexpr float kGain = 1.0f / kFloatsPerDSPVector;
  return sum(x) * kGain;
}

inline float max(const DSPVector& x)
{
  const float* px1 = x.getConstBuffer();
  float fmax = FLT_MIN;
  for (int n = 0; n < kSIMDVectorsPerDSPVector; ++n)
  {
    fmax = ml::max(fmax, vecMaxH(vecLoad(px1)));
    px1 += kFloatsPerSIMDVector;
  }
  return fmax;
}

inline float min(const DSPVector& x)
{
  const float* px1 = x.getConstBuffer();
  float fmin = FLT_MAX;
  for (int n = 0; n < kSIMDVectorsPerDSPVector; ++n)
  {
    fmin = ml::min(fmin, vecMinH(vecLoad(px1)));
    px1 += kFloatsPerSIMDVector;
  }
  return fmin;
}

// ----------------------------------------------------------------
// normalize

template <size_t ROWS>
inline DSPVectorArray<ROWS> normalize(const DSPVectorArray<ROWS>& x1)
{
  DSPVectorArray<ROWS> vy;
  for (int j = 0; j < ROWS; ++j)
  {
    auto inputRow = x1.getRowVectorUnchecked(j);
    vy.setRowVectorUnchecked(j, inputRow/sum(inputRow));
  }
  return vy;
}

// ----------------------------------------------------------------
// row-wise operations and conversions

// for the given output ROWS and given an input DSPVectorArray with N rows,
// repeat all the input rows enough times to fill the output DSPVectorArray.
template <size_t ROWS, size_t N>
inline DSPVectorArray<ROWS * N> repeatRows(const DSPVectorArray<N>& x1)
{
  DSPVectorArray<ROWS * N> vy;
  for (int j = 0, k = 0; j < ROWS * N; ++j)
  {
    vy.setRowVectorUnchecked(j, x1.getRowVectorUnchecked(k));
    if (++k >= N) k = 0;
  }
  return vy;
}

// for the given ROWS and given an input DSPVectorArray x with N rows,
// stretch x by repeating rows as necessary to make an output DSPVectorArray
// with ROWS rows.
template <size_t ROWS, size_t N>
inline DSPVectorArray<ROWS> stretchRows(const DSPVectorArray<N>& x)
{
  DSPVectorArray<ROWS> vy;
  for (int j = 0; j < ROWS; ++j)
  {
    int k = roundf((j * (N - 1.f)) / (ROWS - 1.f));
    vy.setRowVectorUnchecked(j, x.getRowVectorUnchecked(k));
  }
  return vy;
}

// for the given ROWS and given an input DSPVectorArray x with N rows,
// fill an output array by copying rows of the input, then adding rows of zeros as
// necessary.
template <size_t ROWS, size_t N>
inline DSPVectorArray<ROWS> zeroPadRows(const DSPVectorArray<N>& x)
{
  // default constructor currently zero-fills
  DSPVectorArray<ROWS> vy;
  constexpr size_t rowsToCopy = min(ROWS, N);
  for (int j = 0; j < rowsToCopy; ++j)
  {
    vy.setRowVectorUnchecked(j, x.getRowVectorUnchecked(j));
  }
  return vy;
}

// Shift the array down by the number of rows given in rowsToShift.
// Any rows shifted in from outside the range [0, ROWS) are zeroed. Negative
// shifts are OK.
template <size_t ROWS>
inline DSPVectorArray<ROWS> shiftRows(const DSPVectorArray<ROWS>& x, int rowsToShift)
{
  DSPVectorArray<ROWS> vy;
  int k = -rowsToShift;
  for (int j = 0; j < ROWS; ++j)
  {
    if (within(k, 0, static_cast<int>(ROWS)))
    {
      vy.setRowVectorUnchecked(j, x.getRowVectorUnchecked(k));
    }
    else
    {
      vy.setRowVectorUnchecked(j, 0.f);
    }
    ++k;
  }
  return vy;
}

// Rotate the array down by the number of rows given in rowsToRotate.
// Any rows rotated in from outside the range [0, ROWS) are wrapped. Negative
// rotations are OK.
template <size_t ROWS>
inline DSPVectorArray<ROWS> rotateRows(const DSPVectorArray<ROWS>& x, int rowsToRotate)
{
  DSPVectorArray<ROWS> vy;

  // get start index k to which row 0 is mapped
  int k = modulo(-rowsToRotate, ROWS);
  for (int j = 0; j < ROWS; ++j)
  {
    vy.setRowVectorUnchecked(j, x.getRowVectorUnchecked(k));
    if (++k >= ROWS) k = 0;
  }
  return vy;
}

// ----------------------------------------------------------------
// row-wise combining

// concatRows with two arguments: append one DSPVectorArray after another.
template <size_t ROWSA, size_t ROWSB>
inline DSPVectorArray<ROWSA + ROWSB> concatRows(const DSPVectorArray<ROWSA>& x1,
                                                const DSPVectorArray<ROWSB>& x2)
{
  DSPVectorArray<ROWSA + ROWSB> vy;
  for (int j = 0; j < ROWSA; ++j)
  {
    vy.setRowVectorUnchecked(j, x1.getRowVectorUnchecked(j));
  }
  for (int j = 0; j < ROWSB; ++j)
  {
    vy.setRowVectorUnchecked(j + ROWSA, x2.getRowVectorUnchecked(j));
  }
  return vy;
}

// concatRows with three arguments.
template <size_t ROWSA, size_t ROWSB, size_t ROWSC>
inline DSPVectorArray<ROWSA + ROWSB + ROWSC> concatRows(const DSPVectorArray<ROWSA>& x1,
                                                        const DSPVectorArray<ROWSB>& x2,
                                                        const DSPVectorArray<ROWSC>& x3)
{
  DSPVectorArray<ROWSA + ROWSB + ROWSC> vy;
  for (int j = 0; j < ROWSA; ++j)
  {
    vy.setRowVectorUnchecked(j, x1.getRowVectorUnchecked(j));
  }
  for (int j = 0; j < ROWSB; ++j)
  {
    vy.setRowVectorUnchecked(j + ROWSA, x2.getRowVectorUnchecked(j));
  }
  for (int j = 0; j < ROWSC; ++j)
  {
    vy.setRowVectorUnchecked(j + ROWSA + ROWSB, x3.getRowVectorUnchecked(j));
  }
  return vy;
}

// NOTE: of course all this repeated code looks bad, but
// i'm not sure there is a reasonable way to generalize this in C++11. The problem is determining
// the number of rows in the output type. It should be possible with return type deduction (auto) in
// C++14.
// TODO variadic templates can expand into a template argument list, so maybe this IS possible
// by wrapping the concatRows template in another template - give it a try.

// concatRows with four arguments.
template <size_t ROWSA, size_t ROWSB, size_t ROWSC, size_t ROWSD>
inline DSPVectorArray<ROWSA + ROWSB + ROWSC + ROWSD> concatRows(const DSPVectorArray<ROWSA>& x1,
                                                                const DSPVectorArray<ROWSB>& x2,
                                                                const DSPVectorArray<ROWSC>& x3,
                                                                const DSPVectorArray<ROWSD>& x4)
{
  DSPVectorArray<ROWSA + ROWSB + ROWSC + ROWSD> vy;
  for (int j = 0; j < ROWSA; ++j)
  {
    vy.setRowVectorUnchecked(j, x1.getRowVectorUnchecked(j));
  }
  for (int j = 0; j < ROWSB; ++j)
  {
    vy.setRowVectorUnchecked(j + ROWSA, x2.getRowVectorUnchecked(j));
  }
  for (int j = 0; j < ROWSC; ++j)
  {
    vy.setRowVectorUnchecked(j + ROWSA + ROWSB, x3.getRowVectorUnchecked(j));
  }
  for (int j = 0; j < ROWSD; ++j)
  {
    vy.setRowVectorUnchecked(j + ROWSA + ROWSB + ROWSC, x4.getRowVectorUnchecked(j));
  }
  return vy;
}

// shuffle two DSPVectorArrays, alternating x1 to even rows of result and x2 to
// odd rows. if the sources are different sizes, the excess rows are all
// appended to the destination after shuffling is done.
template <size_t ROWSA, size_t ROWSB>
inline DSPVectorArray<ROWSA + ROWSB> shuffleRows(const DSPVectorArray<ROWSA> x1,
                                                 const DSPVectorArray<ROWSB> x2)
{
  DSPVectorArray<ROWSA + ROWSB> vy;
  int ja = 0;
  int jb = 0;
  int jy = 0;
  while ((ja < ROWSA) || (jb < ROWSB))
  {
    if (ja < ROWSA)
    {
      vy.setRowVectorUnchecked(jy, x1.getRowVectorUnchecked(ja));
      ja++;
      jy++;
    }
    if (jb < ROWSB)
    {
      vy.setRowVectorUnchecked(jy, x2.getRowVectorUnchecked(jb));
      jb++;
      jy++;
    }
  }
  return vy;
}

// ----------------------------------------------------------------
// separating rows

template <size_t ROWS>
inline DSPVectorArray<(ROWS + 1) / 2> evenRows(const DSPVectorArray<ROWS>& x1)
{
  DSPVectorArray<(ROWS + 1) / 2> vy;
  for (int j = 0; j < (ROWS + 1) / 2; ++j)
  {
    vy.setRowVectorUnchecked(j, x1.getRowVectorUnchecked(j * 2));
  }
  return vy;
}

template <size_t ROWS>
inline DSPVectorArray<ROWS / 2> oddRows(const DSPVectorArray<ROWS>& x1)
{
  DSPVectorArray<ROWS / 2> vy;
  for (int j = 0; j < ROWS / 2; ++j)
  {
    vy.setRowVectorUnchecked(j, x1.getRowVectorUnchecked(j * 2 + 1));
  }
  return vy;
}

// return the DSPVectorArray consisting of rows [A-B) of the input.
template <size_t A, size_t B, size_t ROWS>
inline DSPVectorArray<B - A> separateRows(const DSPVectorArray<ROWS>& x)
{
  static_assert(B <= ROWS, "separateRows: range out of bounds!");
  static_assert(A < ROWS, "separateRows: range out of bounds!");
  DSPVectorArray<B - A> vy;
  for (int j = A; j < B; ++j)
  {
    vy.setRowVectorUnchecked(j - A, x.getRowVectorUnchecked(j));
  }
  return vy;
}

// ----------------------------------------------------------------
// add rows to get row-wise sum

template <size_t ROWS>
inline DSPVector addRows(const DSPVectorArray<ROWS>& x)
{
  DSPVector vy{0.f};

  for (int j = 0; j < ROWS; ++j)
  {
    vy = add(vy, x.getRowVectorUnchecked(j));
  }
  return vy;
}

// ----------------------------------------------------------------
// rowIndex - returns a DSPVector of j rows, each row filled
// with the index of its row

template <size_t ROWS>
inline DSPVectorArray<ROWS> rowIndex()
{
  DSPVectorArray<ROWS> y;
  for (int j = 0; j < ROWS; ++j)
  {
    y.setRowVectorUnchecked(j, DSPVector(j));
  }
  return y;
}

// ----------------------------------------------------------------
// columnIndex<n> - shorthand for repeatRows<n>(columnIndex())

template <size_t ROWS>
inline DSPVectorArray<ROWS> columnIndex()
{
  return repeatRows<ROWS>(DSPVector(make_array<kFloatsPerDSPVector>(intToFloatCastFn)));
}

// TODO variadic splitRows(bundleSIg, outputRow1, outputRow2, ... )

// ----------------------------------------------------------------
// for testing

template <size_t ROWS>
inline std::ostream& operator<<(std::ostream& out, const DSPVectorArray<ROWS>& vecArray)
{
  out << "@" << std::hex << reinterpret_cast<unsigned long>(&vecArray) << std::dec << " ";

  //    if(ROWS > 1) out << "[   ";
  for (int v = 0; v < ROWS; ++v)
  {
    //  if(ROWS > 1) if(v > 0) out << "\n    ";
    if (ROWS > 1) out << "\n    v" << v << ": ";
    out << "[";
    for (int i = 0; i < kFloatsPerDSPVector; ++i)
    {
      out << vecArray[v * kFloatsPerDSPVector + i] << " ";
    }
    out << "] ";
  }
  //    if(ROWS > 1) out << "]";
  return out;
}

template <size_t ROWS>
inline std::ostream& operator<<(std::ostream& out, const DSPVectorArrayInt<ROWS>& vecArray)
{
  out << "@" << std::hex << reinterpret_cast<unsigned long>(&vecArray) << std::dec << "\n ";
  //    if(ROWS > 1) out << "[   ";
  for (int v = 0; v < ROWS; ++v)
  {
    if (ROWS > 1)
      if (v > 0) out << "\n    ";
    if (ROWS > 1) out << "v" << v << ": ";
    out << "[";
    for (int i = 0; i < kIntsPerDSPVector; ++i)
    {
      out << vecArray[v * kIntsPerDSPVector + i] << " ";
    }
    out << "] ";
  }
  //    if(ROWS > 1) out << "]";
  return out;
}

inline bool validate(const DSPVector& x)
{
  bool r = true;
  for (int n = 0; n < kFloatsPerDSPVector; ++n)
  {
    const float maxUsefulValue = 1e8;
    if (ml::isNaN(x[n]) || (fabs(x[n]) > maxUsefulValue))
    {
      std::cout << "error: " << x[n] << " at index " << n << "\n";
      std::cout << x << "\n";
      r = false;
      break;
    }
  }
  return r;
}
}  // namespace ml<|MERGE_RESOLUTION|>--- conflicted
+++ resolved
@@ -674,13 +674,10 @@
     return vy;                                                         \
   }
 
-<<<<<<< HEAD
+
 DEFINE_OP3(lerp, vecAdd(x1, (vecMul(x3, vecSub(x2, x1)))));      // x = lerp(a, b, mix)
 DEFINE_OP3(inverseLerp, vecDiv(vecSub(x3, x1), vecSub(x2, x1))); // mix = inverseLerp(a, b, x)
-=======
-DEFINE_OP3(lerp, vecAdd(x1, (vecMul(x3, vecSub(x2, x1)))));      // lerp(a, b, mix).
-DEFINE_OP3(inverseLerp, vecDiv(vecSub(x3, x1), vecSub(x2, x1))); // inverseLerp(a, b, mix)
->>>>>>> 12ab4ccb
+
 DEFINE_OP3(clamp, vecClamp(x1, x2, x3));                         // clamp(x, minBound, maxBound)
 DEFINE_OP3(within, vecWithin(x1, x2, x3));                       // is x in the open interval [x2, x3) ?
 
