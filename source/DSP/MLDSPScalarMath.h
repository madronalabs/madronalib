// madronaLib: a C++ framework for DSP applications.
// Copyright (c) 2020 Madrona Labs LLC. http://www.madronalabs.com
// Distributed under the MIT license: http://madrona-labs.mit-license.org/

// templates for common scalar math functions on int, float, double.
// other small scalar utilities.

#pragma once

#include <math.h>
#include <stdint.h>
#include <limits>
#include <stdlib.h>

#ifdef WIN32
#undef min
#undef max
<<<<<<< HEAD
=======
constexpr float FLT_MAX = 3.40282346638528860e+38f;
>>>>>>> 559dc044
#endif

namespace ml
{
<<<<<<< HEAD
	constexpr float kTwoPi = 6.2831853071795864769252867f;
	constexpr float kPi = 3.1415926535897932384626433f;
	constexpr float kOneOverTwoPi = 1.0f / kTwoPi;
	constexpr float kE = 2.718281828459045f;
	constexpr float kTwelfthRootOfTwo = 1.05946309436f;
	constexpr float kMinGain = 0.00001f; // 10e-5 = -120dB

  typedef float MLSample;

	// return the exponent of the smallest power of 2 that is >= x.
	inline int bitsToContain(int x)
	{
		int exp;
		for (exp = 0; (1 << exp) < x; exp++);
		return (exp);
	}
	
	// return the smallest multiple of 2^N equal to or larger to x.
	inline int chunkSizeToContain(int chunkSizeExponent, int x)
	{
		const int chunkSize = 1 << chunkSizeExponent;
		const int chunkMask = ~(chunkSize - 1);
		return ((x + (chunkSize-1)) & chunkMask);
	}

	// ----------------------------------------------------------------
	#pragma mark scalar-type templates

	template <class c>
	inline c (min)(const c& a, const c& b)
	{
		return (a < b) ? a : b;
	}
	
	template <class c>
	inline c (max)(const c& a, const c& b)
	{
		return (a > b) ? a : b;
	}
	
	// clamp to closed interval [min, max].
	template <class c>
	inline c (clamp)(const c& x, const c& min, const c& max)
	{
		return (x < min) ? min : (x > max ? max : x);
	}
	
	template <class c>
	inline c lerp(const c& a, const c& b, const c& m)
	{
		return(a + m*(b-a));
	}

	// return bool value of within half-open interval [min, max).
	template <class c>
	inline bool (within)(const c& x, const c& min, const c& max)
	{
		return ((x >= min) && (x < max));
	}

  template <class c>
  inline int (sign)(const c& x)
  {
      if (x == 0) return 0;
      return (x > 0) ? 1 : -1;
  }
=======
constexpr float kTwoPi = 6.2831853071795864769252867f;
constexpr float kPi = 3.1415926535897932384626433f;
constexpr float kOneOverTwoPi = 1.0f / kTwoPi;
constexpr float kE = 2.718281828459045f;
constexpr float kTwelfthRootOfTwo = 1.05946309436f;
constexpr float kMinGain = 0.00001f; // 10e-5 = -120dB

typedef float MLSample;

// return the exponent of the smallest power of 2 that is >= x.
inline int bitsToContain(int x)
{
  int exp;
  for (exp = 0; (1 << exp) < x; exp++);
  return (exp);
}

// return the smallest multiple of 2^N equal to or larger to x.
inline int chunkSizeToContain(int chunkSizeExponent, int x)
{
  const int chunkSize = 1 << chunkSizeExponent;
  const int chunkMask = ~(chunkSize - 1);
  return ((x + (chunkSize-1)) & chunkMask);
}

// modulo for positive and negative integers
inline int modulo(int a, int b) { return a >= 0 ? (a % b) : (b - abs(a % b)) % b; }

// ----------------------------------------------------------------
#pragma mark scalar-type templates

template <class c>
constexpr inline c (min)(const c& a, const c& b)
{
  return (a < b) ? a : b;
}

template <class c>
constexpr inline c (max)(const c& a, const c& b)
{
  return (a > b) ? a : b;
}

// clamp to closed interval [min, max].
template <class c>
constexpr inline c (clamp)(const c& x, const c& min, const c& max)
{
  return (x < min) ? min : (x > max ? max : x);
}

template <class c>
constexpr inline c lerp(const c& a, const c& b, const c& m)
{
  return(a + m*(b-a));
}

// return bool value of within half-open interval [min, max).
template <class c>
constexpr inline bool (within)(const c& x, const c& min, const c& max)
{
  return ((x >= min) && (x < max));
}

template <class c>
constexpr inline int (sign)(const c& x)
{
  return (x == 0) ? 0 : ((x > 0) ? 1 : -1);
}

#pragma mark utility functions on scalars
>>>>>>> 559dc044

inline int ilog2(int x)
{
  int b=0;
  if(x >= 1<<16) { x >>= 16; b |= 16; }
  if(x >= 1<<8) { x >>= 8; b |= 8; }
  if(x >= 1<<4) { x >>= 4; b |= 4; }
  if(x >= 1<<2) { x >>= 2; b |= 2; }
  if(x >= 1<<1) b |= 1;
  return b;
}

inline int isNaN(float x)
{
#ifdef _WIN32
  return (x != x);
#else
  return isnan(x);
#endif
}

inline int isNaN(double x)
{
#ifdef _WIN32
  return (x != x);
#else
  return isnan(x);
#endif
}

inline int isInfinite(float x)
{
#ifdef _WIN32
  return ((x > FLT_MAX) || (x < -FLT_MAX));
#else
  return isinf(x);
#endif
}

inline int isInfinite(double x)
{
#ifdef _WIN32
  return ((x > DBL_MAX) || (x < -DBL_MAX));
#else
  return isinf(x);
#endif
}

inline float smoothstep(float a, float b, float x)
{
  x = clamp((x - a)/(b - a), 0.f, 1.f);
  return x*x*(3 - 2*x);
}

// return bool as float 0. or 1.
inline float boolToFloat(uint32_t b)
{
  uint32_t temp = 0x3F800000 & (!b - 1);
  return *((float*)&temp);
}

// return sign bit of float as float, 1. for positive, 0. for negative.
inline float fSignBit(float f)
{
  uint32_t a = *((uint32_t*)&f);
  a = (((a & 0x80000000) >> 31) - 1) & 0x3F800000;
  return *((float*)&a);
}

inline float lerpBipolar(const float a, const float b, const float c, const float m)
{
  float absm = fabsf(m);  // TODO fast abs etc
  float pos = m > 0.;
  float neg = m < 0.;
  float q = pos*c + neg*a;
  return (b + (q - b)*absm);
}

inline float herp(const float* t, float phase)
{
  // 4-point, 3rd-order Hermite interpolation
  const float c = (t[2] - t[0]) * 0.5f;
  const float v = t[1] - t[2];
  const float w = c + v;
  const float a = w + v + (t[3] - t[1]) * 0.5f;
  const float b = w + a;
  return (((a * phase) - b) * phase + c) * phase + t[1];
}

// amp <-> dB conversions, where ratio of the given amplitude is to 1.
inline float ampTodB(float a)
{
  return 20.f * log10f(a);
}

inline float dBToAmp(float dB)
{
  return powf(10.f, dB/20.f);
}

// tiny, bad random generator
class RandomScalarSource
{
public:
  RandomScalarSource() : mSeed(0) {}
  ~RandomScalarSource() {}
  inline void step()
  {
    mSeed = mSeed * 0x0019660D + 0x3C6EF35F;
  }
  
  // return single-precision floating point number on [-1, 1]
  float getFloat()
  {
    step();
    uint32_t temp = (mSeed >> 9) & 0x007FFFFF;
    temp &= 0x007FFFFF;
    temp |= 0x3F800000;
    float* pf = reinterpret_cast<float*>(&temp);
    *pf *= 2.f;
    *pf -= 3.f;
    return *pf;
  }
  
  // return 32 pseudorandom bits
  uint32_t getUInt32()
  {
    step();
    return mSeed;
  }
  uint32_t mSeed;
};


// constexpr math functions

namespace const_math
{
/*
 C++11 constexpr versions of cmath functions needed for the FFT.
 Copyright Paul Keir 2012-2016
 Distributed under the Boost Software License, Version 1.0.
 (See accompanying file license.txt or copy at http://boost.org/LICENSE_1_0.txt)
 */

constexpr double tol = 0.001;

constexpr double abs(const double x)    { return x < 0.0 ? -x : x; }

constexpr double square(const double x) { return x*x; }

constexpr double sqrt_helper(const double x, const double g) {
  return abs(g-x/g) < tol ? g : sqrt_helper(x,(g+x/g)/2.0);
}

constexpr double sqrt(const double x) { return sqrt_helper(x,1.0); }

constexpr double cube(const double x) { return x*x*x; }

// Based on the triple-angle formula: sin 3x = 3 sin x - 4 sin ^3 x
constexpr
double sin_helper(const double x) {
  return x < tol ? x : 3*(sin_helper(x/3.0)) - 4*cube(sin_helper(x/3.0));
}

constexpr
double sin(const double x) {
  return sin_helper(x < 0 ? -x+kPi : x);
}

//sinh 3x = 3 sinh x + 4 sinh ^3 x
constexpr
double sinh_helper(const double x) {
  return x < tol ? x : 3*(sinh_helper(x/3.0)) + 4*cube(sinh_helper(x/3.0));
}

//sinh 3x = 3 sinh x + 4 sinh ^3 x
constexpr
double sinh(const double x) {
  return x < 0 ? -sinh_helper(-x) : sinh_helper(x);
}

constexpr double cos(const double x) { return sin(kPi*0.5 - x); }

constexpr double cosh(const double x) { return sqrt(1.0 + square(sinh(x))); }

constexpr
double pow(double base, int exponent) {
  return exponent <  0 ? 1.0 / pow(base,-exponent) :
  exponent == 0 ? 1.                        :
  exponent == 1 ? base                      :
  base * pow(base,exponent-1);
}

// atan formulae from http://mathonweb.com/algebra_e-book.htm
// x - x^3/3 + x^5/5 - x^7/7+x^9/9  etc.
constexpr
double atan_poly_helper(const double res,  const double num1,
                        const double den1, const double delta) {
  return res < tol ? res :
  res + atan_poly_helper((num1*delta)/(den1+2.)-num1/den1,
                         num1*delta*delta,den1+4.,delta);
}

constexpr
double atan_poly(const double x) {
  return x + atan_poly_helper(pow(x,5)/5.-pow(x,3)/3., pow(x,7), 7., x*x);
}

// Define an M_PI_6? Define a root 3?
constexpr
double atan_identity(const double x) {
  return x <= (2. - sqrt(3.)) ? atan_poly(x) :
  (kTwoPi / 3.) + atan_poly((sqrt(3.)*x-1)/(sqrt(3.)+x));
}

constexpr
double atan_cmplmntry(const double x) {
  return (x < 1) ? atan_identity(x) : kTwoPi - atan_identity(1/x);
}

constexpr
double atan(const double x) {
  return (x >= 0) ? atan_cmplmntry(x) : -atan_cmplmntry(-x);
}

constexpr
double atan2(const double y, const double x) {
  return           x >  0 ? atan(y/x)        :
  y >= 0 && x <  0 ? atan(y/x) + kPi :
  y <  0 && x <  0 ? atan(y/x) - kPi :
  y >  0 && x == 0 ? kTwoPi :
  y <  0 && x == 0 ? -kTwoPi : 0;   // 0 == undefined
}

constexpr
double nearest(double x) {
  return (x-0.5) > (int)x ? (int)(x+0.5) : (int)x;
}

constexpr
double fraction(double x) {
  return (x-0.5) > (int)x ? -(((double)(int)(x+0.5))-x) : x-((double)(int)(x));
}

constexpr
double exp_helper(const double r) {
  return 1.0 + r + pow(r,2)/2.0   + pow(r,3)/6.0   +
  pow(r,4)/24.0  + pow(r,5)/120.0 +
  pow(r,6)/720.0 + pow(r,7)/5040.0;
}

// exp(x) = e^n . e^r (where n is an integer, and -0.5 > r < 0.5
// exp(r) = e^r = 1 + r + r^2/2 + r^3/6 + r^4/24 + r^5/120
constexpr
double exp(const double x) {
  return pow(kE,nearest(x)) * exp_helper(fraction(x));
}

constexpr
double mantissa(const double x) {
  return x >= 10.0 ? mantissa(x *  0.1) :
  x <  1.0  ? mantissa(x * 10.0) :
  x;
}

// log(m) = log(sqrt(m)^2) = 2 x log( sqrt(m) )
// log(x) = log(m x 10^p) = 0.86858896 ln( sqrt(m) ) + p
constexpr
int exponent_helper(const double x, const int e) {
  return x >= 10.0 ? exponent_helper(x *  0.1, e+1) :
  x <  1.0  ? exponent_helper(x * 10.0, e-1) :
  e;
}

constexpr
int exponent(const double x) { return exponent_helper(x,0); }

constexpr
double log_helper2(const double y) {
  return 2.0 * (y + pow(y,3)/3.0 + pow(y,5)/5.0 +
                pow(y,7)/7.0 + pow(y,9)/9.0 + pow(y,11)/11.0);
}

// log in the range 1-sqrt(10)
constexpr
double log_helper(const double x) { return log_helper2((x-1.0)/(x+1.0)); }

// n.b. log 10 is 2.3025851
// n.b. log m = log (sqrt(m)^2) = 2 * log sqrt(m)
constexpr
double log(const double x) {
  return x == 0 ? -std::numeric_limits<double>::infinity() :
  x <  0 ?  std::numeric_limits<double>::quiet_NaN() :
  2.0 * log_helper(sqrt(mantissa(x))) + 2.3025851 * exponent(x);
}
}
} // namespace ml
<|MERGE_RESOLUTION|>--- conflicted
+++ resolved
@@ -15,82 +15,10 @@
 #ifdef WIN32
 #undef min
 #undef max
-<<<<<<< HEAD
-=======
-constexpr float FLT_MAX = 3.40282346638528860e+38f;
->>>>>>> 559dc044
 #endif
 
 namespace ml
 {
-<<<<<<< HEAD
-	constexpr float kTwoPi = 6.2831853071795864769252867f;
-	constexpr float kPi = 3.1415926535897932384626433f;
-	constexpr float kOneOverTwoPi = 1.0f / kTwoPi;
-	constexpr float kE = 2.718281828459045f;
-	constexpr float kTwelfthRootOfTwo = 1.05946309436f;
-	constexpr float kMinGain = 0.00001f; // 10e-5 = -120dB
-
-  typedef float MLSample;
-
-	// return the exponent of the smallest power of 2 that is >= x.
-	inline int bitsToContain(int x)
-	{
-		int exp;
-		for (exp = 0; (1 << exp) < x; exp++);
-		return (exp);
-	}
-	
-	// return the smallest multiple of 2^N equal to or larger to x.
-	inline int chunkSizeToContain(int chunkSizeExponent, int x)
-	{
-		const int chunkSize = 1 << chunkSizeExponent;
-		const int chunkMask = ~(chunkSize - 1);
-		return ((x + (chunkSize-1)) & chunkMask);
-	}
-
-	// ----------------------------------------------------------------
-	#pragma mark scalar-type templates
-
-	template <class c>
-	inline c (min)(const c& a, const c& b)
-	{
-		return (a < b) ? a : b;
-	}
-	
-	template <class c>
-	inline c (max)(const c& a, const c& b)
-	{
-		return (a > b) ? a : b;
-	}
-	
-	// clamp to closed interval [min, max].
-	template <class c>
-	inline c (clamp)(const c& x, const c& min, const c& max)
-	{
-		return (x < min) ? min : (x > max ? max : x);
-	}
-	
-	template <class c>
-	inline c lerp(const c& a, const c& b, const c& m)
-	{
-		return(a + m*(b-a));
-	}
-
-	// return bool value of within half-open interval [min, max).
-	template <class c>
-	inline bool (within)(const c& x, const c& min, const c& max)
-	{
-		return ((x >= min) && (x < max));
-	}
-
-  template <class c>
-  inline int (sign)(const c& x)
-  {
-      if (x == 0) return 0;
-      return (x > 0) ? 1 : -1;
-  }
-=======
 constexpr float kTwoPi = 6.2831853071795864769252867f;
 constexpr float kPi = 3.1415926535897932384626433f;
 constexpr float kOneOverTwoPi = 1.0f / kTwoPi;
@@ -161,7 +89,6 @@
 }
 
 #pragma mark utility functions on scalars
->>>>>>> 559dc044
 
 inline int ilog2(int x)
 {
