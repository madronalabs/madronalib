--- conflicted
+++ resolved
@@ -87,13 +87,9 @@
 
     MLProcInputToSignals();
 	~MLProcInputToSignals();
-<<<<<<< HEAD
-	MLProcInfoBase& procInfo() { return mInfo; }
-	int getOutputIndex(const ml::Symbol name);
-=======
+
 	MLProcInfoBase& procInfo() override { return mInfo; }
-	int getOutputIndex(const MLSymbol name) override;
->>>>>>> 66950668
+	int getOutputIndex(const ml::Symbol name) override;
 
 	void setInputFrameBuffer(PaUtilRingBuffer* pBuf);
 	
