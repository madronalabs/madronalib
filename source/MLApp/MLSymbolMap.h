--- conflicted
+++ resolved
@@ -15,47 +15,6 @@
 
 class MLSymbolMap
 {
-<<<<<<< HEAD
-public:	
-	typedef std::map<ml::Symbol, int> MLSymbolMapT;	
-	typedef MLSymbolMapT::iterator MLSymbolMapIter;
-	
-	// indices start from one
-	void addEntry(const ml::Symbol name) 
-	{	 
-		int i = (int)mMap.size() + 1;
-		mMap[name] = i; 
-	} 
-	
-	// return one-based index of parameter if found, otherwise 0.
-	int getIndex(const ml::Symbol paramName)
-	{	
-		int index = 0;
-
-		// get named entry from parameter map
-		MLSymbolMapT::const_iterator i;
-		i = mMap.find(paramName);
-		if (i != mMap.end()) 
-		{
-			index = i->second;
-		}
-		return index;
-	} 
-	
-	inline int getSize() { return (int)mMap.size(); }
-	
-	void dump()
-	{
-		for (MLSymbolMapT::const_iterator i = mMap.begin(); i != mMap.end(); i++)
-		{
-			std::cout << "[" << (*i).first << ":" << (*i).second << "] ";
-		}
-	}
-	
-	MLSymbolMapIter begin() { return (MLSymbolMapIter)mMap.begin(); }
-	MLSymbolMapIter end() { return (MLSymbolMapIter)mMap.end(); }
-
-=======
 public:
     //	typedef std::vector<ml::Symbol> MLSymbolMapT;
     //	typedef MLSymbolMapT::iterator MLSymbolMapIter;
@@ -102,7 +61,6 @@
         }
     }
     
->>>>>>> 8ddc5c32
 private:
     
     std::vector<ml::Symbol> mSymbols;
