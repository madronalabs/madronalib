# madronalib/source/CMakeLists.txt

include_directories("${madronalib_SOURCE_DIR}/src"
                    "${madronalib_BINARY_DIR}/src"
                    ${madronalib_INCLUDE_DIRS})

#add_definitions(-D_MADRONALIB_USE_CONFIG_H)



set(madronalib_HEADERS
  ../include/madronalib.h
  )

set(OSC_SOURCES
    networking/MLInputProtocols.h
    networking/MLNetServiceHub.cpp
    networking/MLNetServiceHub.h
    networking/MLOSCListener.cpp
    networking/MLOSCListener.h
    networking/MLOSCReceiver.cpp
    networking/MLOSCReceiver.h
    networking/MLOSCSender.cpp
    networking/MLOSCSender.h
    networking/MLT3DHub.cpp
    networking/MLT3DHub.h
    networking/MLT3DPorts.h
)

set(NEW_SOURCES
    app/MLClock.cpp      
    app/MLPath.h         
    app/MLSymbol.cpp     
    app/MLTextUtils.cpp
    app/MLClock.h        
    app/MLPlatform.h     
    app/MLSymbol.h       
    app/MLTextUtils.h
    app/MLMemoryUtils.h  
    app/MLQueue.h        
    app/MLText.cpp       
    app/MLTimer.cpp
    app/MLPath.cpp       
    app/MLResourceMap.h  
    app/MLText.h         
    app/MLTimer.h
    app/MLModel.cpp
    app/MLModel.h
    app/MLProperty.cpp
    app/MLProperty.h
    app/MLPropertySet.cpp
    app/MLPropertySet.h

    DSP/MLDSPBuffer.cpp
    DSP/MLDSPBuffer.h
    DSP/MLDSPFilters.h
    DSP/MLDSPFunctional.h
    DSP/MLDSPGens.cpp
    DSP/MLDSPGens.h
    DSP/MLDSPMath.h
    DSP/MLDSPMathNEON.h
    DSP/MLDSPMathSSE.h
    DSP/MLDSPMathScalar.h
    DSP/MLDSPOps.h
    DSP/MLDSPUtils.h
    DSP/MLProjection.cpp
    DSP/MLProjection.h
    DSP/MLRatio.cpp
    DSP/MLRatio.h
    DSP/MLScalarConstants.h
    DSP/MLScalarMath.cpp
    DSP/MLScalarMath.h

    matrix/MLInterpolator.cpp
    matrix/MLInterpolator.h
    matrix/MLSignal.cpp
    matrix/MLSignal.h

    procs/MLProc.cpp
    procs/MLProc.h
    procs/MLProcFactory.cpp
    procs/MLProcFactory.h
    procs/MLProcMultiply.cpp
    procs/MLProcMultiply.h
    )

if(BUILD_NEW_ONLY)
   set(madronalib_SOURCES
    ${NEW_SOURCES}
    )

else(BUILD_NEW_ONLY)
    add_definitions(-D_MADRONALIB_TIMERS_USE_JUCE)
  set(madronalib_SOURCES
    ${NEW_SOURCES}
    MLProc.cpp
    deprecated/MLProc.h
    deprecated/MLProcFactory.cpp
    deprecated/MLProcFactory.h
    deprecated/MLProcMultiply.cpp
    deprecated/MLProcMultiply.h
    deprecated/MLChangeList.cpp
    deprecated/MLChangeList.h
    deprecated/MLControlEvent.cpp
    deprecated/MLControlEvent.h
    deprecated/MLDSPContext.cpp
    deprecated/MLDSPContext.h
    deprecated/MLDSPDeprecated.cpp
    deprecated/MLDSPDeprecated.h
    deprecated/MLDSPEngine.cpp
    deprecated/MLDSPEngine.h
    deprecated/MLDebug.cpp
    deprecated/MLDebug.h
    deprecated/MLDebugMac.mm
    deprecated/MLGL.cpp
    deprecated/MLGL.h
    deprecated/MLMultProxy.cpp
    deprecated/MLMultProxy.h
    deprecated/MLParameter.cpp
    deprecated/MLParameter.h
    deprecated/MLProc.cpp
    deprecated/MLProc.h
    deprecated/MLProcAbs.cpp
    deprecated/MLProcAdd.cpp
    deprecated/MLProcAllpass.cpp
    deprecated/MLProcBiquad.cpp
    deprecated/MLProcClamp.cpp
    deprecated/MLProcClampSignal.cpp
    deprecated/MLProcConstant.cpp
    deprecated/MLProcContainer.cpp
    deprecated/MLProcContainer.h
    deprecated/MLProcCubicDistort.cpp
    deprecated/MLProcDCBlocker.cpp
    deprecated/MLProcDebug.cpp
    deprecated/MLProcDelay.cpp
    deprecated/MLProcDelayInput.cpp
    deprecated/MLProcDelayInput.h
    deprecated/MLProcDelayOutput.cpp
    deprecated/MLProcDivide.cpp
    deprecated/MLProcDxDt.cpp
    deprecated/MLProcEnvelope.cpp
    deprecated/MLProcEnvelopeFollow.cpp
    deprecated/MLProcExp2.cpp
    deprecated/MLProcFMBandwidth.cpp
    deprecated/MLProcFade.cpp
    deprecated/MLProcFadeBipolar.cpp
    deprecated/MLProcGlide.cpp
    deprecated/MLProcHostPhasor.cpp
    deprecated/MLProcHostPhasor.h
    deprecated/MLProcInputToSignals.cpp
    deprecated/MLProcInputToSignals.h
    deprecated/MLProcInterleave.cpp
    deprecated/MLProcMatrix.cpp
    deprecated/MLProcMatrix.h
    deprecated/MLProcMultiple.cpp
    deprecated/MLProcMultiple.h
    deprecated/MLProcMultiply.cpp
    deprecated/MLProcMultiplyAdd.cpp
    deprecated/MLProcNoise.cpp
    deprecated/MLProcOnepole.cpp
    deprecated/MLProcPan.cpp
    deprecated/MLProcParamToSignal.cpp
    deprecated/MLProcPeak.cpp
    deprecated/MLProcPhasor.cpp
    deprecated/MLProcPow.cpp
    deprecated/MLProcQuantize.cpp
    deprecated/MLProcRMS.cpp
    deprecated/MLProcRMS.h
    deprecated/MLProcRate.cpp
    deprecated/MLProcResample.cpp
    deprecated/MLProcRingBuffer.cpp
    deprecated/MLProcRingBuffer.h
    deprecated/MLProcSampleRate.cpp
    deprecated/MLProcSineOsc.cpp
    deprecated/MLProcSinePhase.cpp
    deprecated/MLProcStereoPan.cpp
    deprecated/MLProcSubtract.cpp
    deprecated/MLProcSum.cpp
    deprecated/MLProcTestTone.cpp
    deprecated/MLProcThru.cpp
    deprecated/MLProcdBToAmp.cpp
    deprecated/MLSymbolMap.h
    deprecated/MLTextStreamListener.h
    deprecated/MLVectorDeprecated.cpp
    deprecated/MLVectorDeprecated.h

    JuceApp/MLAppBorder.cpp
    JuceApp/MLAppBorder.h
    JuceApp/MLAppState.cpp
    JuceApp/MLAppState.h
    JuceApp/MLAppView.cpp
    JuceApp/MLAppView.h
    JuceApp/MLAppWindow.cpp
    JuceApp/MLAppWindow.h
    JuceApp/MLAudioProcessorListener.h
    JuceApp/MLBoundsConstrainer.cpp
    JuceApp/MLBoundsConstrainer.h
    JuceApp/MLDefaultFileLocations.cpp
    JuceApp/MLDefaultFileLocations.h
    JuceApp/MLFile.cpp
    JuceApp/MLFile.h
    JuceApp/MLFileCollection.cpp
    JuceApp/MLFileCollection.h
    JuceApp/MLJuceAUWrapper.mm
    JuceApp/MLJuceFilesMac.cpp
    JuceApp/MLJuceFilesMac.h
    JuceApp/MLJuceInclude.h
    JuceApp/MLJuceOpenGL.h
    JuceApp/MLJuceVSTWrapper.cpp
    JuceApp/MLMenu.cpp
    JuceApp/MLMenu.h
    JuceApp/MLPageView.cpp
    JuceApp/MLPageView.h
    JuceApp/MLReporter.cpp
    JuceApp/MLReporter.h
    JuceApp/MLWidget.cpp
    JuceApp/MLWidget.h
    JuceApp/MLWidgetContainer.cpp
    JuceApp/MLWidgetContainer.h

    JuceLookAndFeel/MLButton.cpp
    JuceLookAndFeel/MLButton.h
    JuceLookAndFeel/MLDebugDisplay.cpp
    JuceLookAndFeel/MLDebugDisplay.h
    JuceLookAndFeel/MLDial.cpp
    JuceLookAndFeel/MLDial.h
    JuceLookAndFeel/MLDrawableButton.cpp
    JuceLookAndFeel/MLDrawableButton.h
    JuceLookAndFeel/MLDrawing.cpp
    JuceLookAndFeel/MLDrawing.h
    JuceLookAndFeel/MLEnvelope.cpp
    JuceLookAndFeel/MLEnvelope.h
    JuceLookAndFeel/MLImageBank.cpp
    JuceLookAndFeel/MLImageBank.h
    JuceLookAndFeel/MLLabel.cpp
    JuceLookAndFeel/MLLabel.h
    JuceLookAndFeel/MLLookAndFeel.cpp
    JuceLookAndFeel/MLLookAndFeel.h
    JuceLookAndFeel/MLMenuButton.cpp
    JuceLookAndFeel/MLMenuButton.h
    JuceLookAndFeel/MLMultiButton.cpp
    JuceLookAndFeel/MLMultiButton.h
    JuceLookAndFeel/MLMultiSlider.cpp
    JuceLookAndFeel/MLMultiSlider.h
    JuceLookAndFeel/MLPanel.cpp
    JuceLookAndFeel/MLPanel.h
    JuceLookAndFeel/MLPositioner.cpp
    JuceLookAndFeel/MLPositioner.h
    JuceLookAndFeel/MLProgressBar.cpp
    JuceLookAndFeel/MLProgressBar.h
    JuceLookAndFeel/MLSeparator.cpp
    JuceLookAndFeel/MLSeparator.h
    JuceLookAndFeel/MLTextButton.cpp
    JuceLookAndFeel/MLTextButton.h
    JuceLookAndFeel/MLToggleButton.cpp
    JuceLookAndFeel/MLToggleButton.h
    JuceLookAndFeel/MLTriToggleButton.cpp
    JuceLookAndFeel/MLTriToggleButton.h
    JuceLookAndFeel/MLUI.cpp
    JuceLookAndFeel/MLUI.h
    JuceLookAndFeel/MLUIBinaryData.cpp
    JuceLookAndFeel/MLUIBinaryData.h

    )
endif()

if(APPLE)
  list(APPEND madronalib_SOURCES deprecated/MLDebugMac.mm)
  list(APPEND madronalib_SOURCES OSC_SOURCES)
else()
  list(APPEND madronalib_SOURCES deprecated/MLDebug.cpp)
endif()


# Frameworks

#if(APPLE)
 #  FIND_LIBRARY(CARBON_LIBRARY Carbon)
 #  FIND_LIBRARY(QUICKTIME_LIBRARY QuickTime )
 #  FIND_LIBRARY(APP_SERVICES_LIBRARY ApplicationServices )
 #  SET(FRAMEWORKS ${CARBON_LIBRARY} ${QUICKTIME_LIBRARY} ${APP_SERVICES_LIBRARY})
#endif(APPLE)

# send binary output to the current build/bin
set(CMAKE_RUNTIME_OUTPUT_DIRECTORY ${CMAKE_BINARY_DIR}/bin)

# set source groups

source_group(dsp REGULAR_EXPRESSION "DSP/.*")
source_group(app REGULAR_EXPRESSION "app/.*")
source_group(deprecated REGULAR_EXPRESSION "deprecated/.*")
source_group(JuceApp REGULAR_EXPRESSION "JuceApp/.*")
source_group(JuceLookAndFeel REGULAR_EXPRESSION "JuceLookAndFeel/.*")
source_group(matrix REGULAR_EXPRESSION "matrix/.*")
source_group(networking REGULAR_EXPRESSION "networking/.*")
source_group(procs REGULAR_EXPRESSION "procs/.*")

# Create Library


# Create Library

add_library(madronalib STATIC ${madronalib_SOURCES})
set_target_properties(madronalib PROPERTIES
                      OUTPUT_NAME "${madronalib_NAME}"
                      VERSION ${madronalib_VERSION}
                      SOVERSION ${madronalib_VERSION_MAJOR}
                      POSITION_INDEPENDENT_CODE ON
                      FOLDER "madronalib")


# Include Directories

target_include_directories(madronalib PUBLIC app)
target_include_directories(madronalib PUBLIC DSP)
target_include_directories(madronalib PUBLIC matrix)
target_include_directories(madronalib PUBLIC networking)
target_include_directories(madronalib PUBLIC procs)

if(BUILD_NEW_ONLY)
else(BUILD_NEW_ONLY)
  target_include_directories(madronalib PUBLIC deprecated)
  target_include_directories(madronalib PUBLIC JuceApp)
  target_include_directories(madronalib PUBLIC JuceLookAndFeel)  

  #include our AppConfig.h and JuceHeader.h
  target_include_directories(madronalib PUBLIC ../external/juce)
endif()


#--------------------------------------------------------------------
<<<<<<< HEAD
# Add libraries
=======
# Make docs (someday)
>>>>>>> e7d6191a
#--------------------------------------------------------------------


#if (DOXYGEN_FOUND AND ML_BUILD_DOCS)
#    add_subdirectory(docs)
#endif()


<<<<<<< HEAD

target_link_libraries(madronalib aes256)
target_link_libraries(madronalib cjson)
# note: ffft is header-only
target_link_libraries(madronalib utf)
=======
#--------------------------------------------------------------------
# Add libraries
#--------------------------------------------------------------------



target_link_libraries(madronalib aes256)
target_link_libraries(madronalib cjson)
# note: ffft and utf are header-only
>>>>>>> e7d6191a

if(APPLE)
    target_link_libraries(madronalib oscpack)
else()
endif()

# Juce Libraries

if(BUILD_NEW_ONLY)
else(BUILD_NEW_ONLY)
  target_link_libraries(madronalib juce_audio_basics)
  target_link_libraries(madronalib juce_audio_devices)
  target_link_libraries(madronalib juce_core)
  target_link_libraries(madronalib juce_graphics)
  target_link_libraries(madronalib juce_gui_basics)
  target_link_libraries(madronalib juce_gui_extra)
  target_link_libraries(madronalib juce_opengl)
endif()

if(APPLE)
  target_link_libraries(madronalib "-framework Carbon")
  target_link_libraries(madronalib "-framework CoreServices")
  target_link_libraries(madronalib "-framework AudioToolbox")
  target_link_libraries(madronalib "-framework AudioUnit")
  target_link_libraries(madronalib "-framework CoreAudio")
  target_link_libraries(madronalib "-framework Foundation")
  target_link_libraries(madronalib "-framework OpenGL")
  target_link_libraries(madronalib "-framework GLUT")
else(APPLE)
  #target_link_libraries(madronalib ${DNSSD_LIBRARIES})
endif()

if (BUILD_SHARED_LIBS)
    if (WIN32)
        # The MADRONALIB DLL needs a special compile-time macro and import library name
        set_target_properties(madronalib PROPERTIES PREFIX "" IMPORT_PREFIX "")

        if (MINGW)
            set_target_properties(madronalib PROPERTIES IMPORT_SUFFIX "dll.a")
        else()
            set_target_properties(madronalib PROPERTIES IMPORT_SUFFIX "dll.lib")
        endif()
    elseif (APPLE)
        # Append -fno-common to the compile flags to work around a bug in
        # Apple's GCC
        get_target_property(madronalib_CFLAGS madronalib COMPILE_FLAGS)
        if (NOT madronalib_CFLAGS)
            set(madronalib_CFLAGS "")
        endif()
        set_target_properties(madronalib PROPERTIES
                              COMPILE_FLAGS "${madronalib_CFLAGS} -fno-common"
                              INSTALL_NAME_DIR "${CMAKE_INSTALL_PREFIX}/lib${LIB_SUFFIX}")
    endif()

    target_link_libraries(madronalib ${madronalib_LIBRARIES})
endif()<|MERGE_RESOLUTION|>--- conflicted
+++ resolved
@@ -298,8 +298,6 @@
 # Create Library
 
 
-# Create Library
-
 add_library(madronalib STATIC ${madronalib_SOURCES})
 set_target_properties(madronalib PROPERTIES
                       OUTPUT_NAME "${madronalib_NAME}"
@@ -329,11 +327,7 @@
 
 
 #--------------------------------------------------------------------
-<<<<<<< HEAD
-# Add libraries
-=======
 # Make docs (someday)
->>>>>>> e7d6191a
 #--------------------------------------------------------------------
 
 
@@ -342,13 +336,6 @@
 #endif()
 
 
-<<<<<<< HEAD
-
-target_link_libraries(madronalib aes256)
-target_link_libraries(madronalib cjson)
-# note: ffft is header-only
-target_link_libraries(madronalib utf)
-=======
 #--------------------------------------------------------------------
 # Add libraries
 #--------------------------------------------------------------------
@@ -358,7 +345,6 @@
 target_link_libraries(madronalib aes256)
 target_link_libraries(madronalib cjson)
 # note: ffft and utf are header-only
->>>>>>> e7d6191a
 
 if(APPLE)
     target_link_libraries(madronalib oscpack)
