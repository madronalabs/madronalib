--- conflicted
+++ resolved
@@ -38,14 +38,7 @@
 			// made visible next time display() is called.
 			else
 			{
-<<<<<<< HEAD
-#ifdef DEBUG
-                std::cout << item;                        
-                        
-#else
-=======
 #if defined (NDEBUG) || defined (_WINDOWS)
->>>>>>> a1b14ccb
 				// in case display() is never called, don’t allow local stream
 				// to grow without limit.
 				if(mItemsInLocalStream++ < kMaxLocalItems)
