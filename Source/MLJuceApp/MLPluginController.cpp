
// MadronaLib: a C++ framework for DSP applications.
// Copyright (c) 2013 Madrona Labs LLC. http://www.madronalabs.com
// Distributed under the MIT license: http://madrona-labs.mit-license.org/

#include "MLPluginController.h"

MLPluginController::MLPluginController(MLPluginProcessor* const pProcessor) :
	MLWidget::Listener(),
	MLReporter(),
	MLSignalReporter(pProcessor),
	mpView(nullptr),
#if ML_MAC
	mpConvertPresetsThread(nullptr),
#endif
	mpProcessor(pProcessor),
	mClockDivider(0),
	mConvertPresetsThreadMarkedForDeath(false),
	mConvertProgress(0),
	mFilesConverted(0)
{
	// initialize reference
	WeakReference<MLPluginController> initWeakReference = this;
	
	createMenu("key_scale");
	createMenu("preset");

	listenTo(pProcessor);
	listenTo(pProcessor->getEnvironment());
}

MLPluginController::~MLPluginController()
{
	stopTimer();
#if defined(__APPLE__)
	if(mpConvertPresetsThread)
	{
		mpConvertPresetsThread->stopThread(100);
		delete mpConvertPresetsThread;
	}
#endif
<<<<<<< HEAD
	// MLTEST
	// debug() << "DELETING CONTROLLER\n";

=======
>>>>>>> bb090fee
	masterReference.clear();
}

MLAppView* MLPluginController::getView() 
{ 
	return mpView; 
}

void MLPluginController::setView(MLAppView* v) 
{ 
	if(!v)
	{
		// debug() << "MLPluginController::setView 0\n";
	}
	mpView = v;
}

// setup info pertaining to the plugin format we are controlling
//
void MLPluginController::initialize()
{
    AudioProcessor::WrapperType w = getProcessor()->wrapperType;
    
	std::string regStr, bitsStr, pluginType;
	switch(w)
	{
		case AudioProcessor::wrapperType_VST:
			pluginType = "VST";
		break;
		case AudioProcessor::wrapperType_AudioUnit:
			pluginType = "AU";
		break;
		case AudioProcessor::wrapperType_Standalone:
			pluginType = "App";
		break;
		default:
			pluginType = "?";
		break;
	}
		
	#if (__LP64__) || (_WIN64)
		bitsStr = ".64";
	#else
		bitsStr = ".32";
	#endif

	mVersionString = std::string("version ");
	mVersionString += (std::string(MLProjectInfo::versionString));
	mVersionString += " (" + pluginType + bitsStr + ")";
	
	regStr = mVersionString;
	#if DEMO
		regStr += " DEMO\n";
	#else
		regStr += ", licensed to:\n";
	#endif
	
	MLAppView* myView = getView();
    if(myView)
    {
        MLLabel* regLabel = static_cast<MLLabel*>(myView->getWidget("reg"));
        if(regLabel)
        {
            regLabel->setProperty(MLSymbol("text"), regStr);
        }
    }

	startTimer(42);

}


void MLPluginController::timerCallback()
{
    const int lessFrequentThingsDivision = 8;
    mClockDivider++;
	fetchChangedProperties();
    
	if(mClockDivider > lessFrequentThingsDivision)
    {
        // do less frequent things
        mClockDivider = 0;
        debug().display();
    }
	
    if(getView() != nullptr)
    {
        viewSignals();
    }
	
#if ML_MAC && SHOW_CONVERT_PRESETS
	if(mConvertPresetsThreadMarkedForDeath)
	{
		if(mpConvertPresetsThread)
		{
			if(mpConvertPresetsThread->getThreadId())
			{
				mpConvertPresetsThread->stopThread(100);
				delete mpConvertPresetsThread;
				mpConvertPresetsThread = 0;
			}
		}
		mConvertPresetsThreadMarkedForDeath = false;
	}
#endif
}


void MLPluginController::handleWidgetAction(MLWidget* pw, MLSymbol action, MLSymbol targetProperty, const MLProperty& val)
{
	if(action == "click")
	{
		
	}
	else if(action == "begin_gesture")
	{
		int idx = mpProcessor->getParameterIndex(targetProperty);
		if (idx > 0)
		{
			mpProcessor->beginParameterChangeGesture (idx);
		}
	}
	else if(action == "change_property")
	{
		mpProcessor->setPropertyImmediateExcludingListener(targetProperty, val, pw);
	}
	else if (action == "end_gesture")
	{
		int idx = mpProcessor->getParameterIndex(targetProperty);
		if (idx > 0)
		{
			mpProcessor->endParameterChangeGesture (idx);
		}
	}
	else if(action == "show_menu")
	{
		// give subclasses a chance to rebuild menus
		updateMenu(targetProperty);
		
		showMenu(targetProperty, pw->getWidgetName());
	}
}

#pragma mark presets

void MLPluginController::prevPreset()
{
    mpProcessor->prevPreset();
	MLReporter::fetchChangedProperties();
}

void MLPluginController::nextPreset()
{
    mpProcessor->nextPreset();
	MLReporter::fetchChangedProperties();
}

#pragma mark menus

static void menuItemChosenCallback (int result, WeakReference<MLPluginController> pC, MLSymbol menuName);

MLMenu* MLPluginController::findMenuByName(MLSymbol menuName)	
{
	MLMenu* r = nullptr;
	MLMenuMapT::iterator menuIter(mMenuMap.find(menuName));		
	if (menuIter != mMenuMap.end())
	{
		MLMenuPtr menuPtr = menuIter->second;
		r = menuPtr.get();
	}	
	return r;
}

// set the menu map entry for the given name to a new, empty menu.
MLMenu* MLPluginController::createMenu(MLSymbol menuName)
{
	mMenuMap[menuName] = MLMenuPtr(new MLMenu(menuName));
	return findMenuByName(menuName);
}

void MLPluginController::showMenu (MLSymbol menuName, MLSymbol instigatorName)
{	
	if(!mpView) return;
	
	MLMenu* menu = findMenuByName(menuName);
	if (menu != nullptr)
	{
		menu->setInstigator(instigatorName);

		// find instigator widget and show menu beside it
		MLWidget* pInstigator = mpView->getWidget(instigatorName);
		if(pInstigator != nullptr)
		{
			Component* pInstComp = pInstigator->getComponent();
			if(pInstComp)
			{
                const int u = pInstigator->getWidgetGridUnitSize();
                int height = ((float)u)*0.35f;
                height = clamp(height, 12, 128);
				JuceMenuPtr juceMenu = menu->getJuceMenu();
				juceMenu->showMenuAsync (PopupMenu::Options().withTargetComponent(pInstComp).withStandardItemHeight(height),
					ModalCallbackFunction::withParam(menuItemChosenCallback, 
                    WeakReference<MLPluginController>(this),menuName)
                );
			}
		}
	}
}

void MLPluginController::doPresetMenu(int result)
{
    switch(result)
	{
		// do another menu command
		case (0):	// dismiss
		break;
		case (1):	// save as version in current dir
			if(getProcessor()->saveStateAsVersion() != MLProc::OK) 
			{
				AlertWindow::showMessageBox (AlertWindow::NoIcon,
					String::empty,
					"",
					"OK");
			}
		break;
            
		case (2):	// save over previous
			if(getProcessor()->saveStateOverPrevious() != MLProc::OK)
			{
				AlertWindow::showMessageBox (AlertWindow::NoIcon,
					String::empty,
					"",
					"OK");
			}
		break;
            
		case (3):	// save as ...
		{
            int err = 0;
            String errStr;
            File userPresetsFolder = getDefaultFileLocation(kPresetFiles);
            if (userPresetsFolder != File::nonexistent)
            {
                bool nativeChooserUI = true;
                FileChooser fc ("Save preset as...", userPresetsFolder, String::empty, nativeChooserUI);
                if (fc.browseForFileToSave (true))
                {
                    File saveFile = fc.getResult();
					std::string fullSavePath(saveFile.getFullPathName().toUTF8());
                    getProcessor()->saveStateToFullPath(fullSavePath);
                }
            }
            else
            {
                errStr = ("Error: user presets folder did not exist and could not be created.");
                AlertWindow::showMessageBox (AlertWindow::NoIcon, String::empty, errStr, "OK");
            }
		}
		break;
		case (4):	// revert
			getProcessor()->returnToLatestStateLoaded();
		break;

		case (5):	// copy
			SystemClipboard::copyTextToClipboard (getProcessor()->getStateAsText());
		break;
		case (6):	// paste
			getProcessor()->setPatchStateFromText (SystemClipboard::getTextFromClipboard());
		break;

#if SHOW_CONVERT_PRESETS
#if ML_MAC
		case (7):	// show convert alert box
			convertPresets();
			getProcessor()->scanAllFilesImmediate();
		break;
#endif
#endif
        default:    // load preset
            MLMenu* menu = findMenuByName("preset");
            if (menu)
            {
                const std::string& fullName = menu->getItemFullName(result);                
                getProcessor()->loadStateFromPath(fullName);
				// TODO do filename stripping here instead of in button?
            }
            break;
	}
}

void MLPluginController::doScaleMenu(int result)
{
    switch(result)
    {
        case (0):	// dismiss
            break;
        case (1):
            mpProcessor->setProperty("key_scale", "12-equal");
            break;
        default:
            MLMenu* menu = findMenuByName("key_scale");
            if (menu)
            {
                // set model param to the full name of the file in the menu
                const std::string& fullName = menu->getItemFullName(result);
                mpProcessor->setProperty("key_scale", fullName);
            }
            break;
    }
}

void MLPluginController::doMoreMenu(int result)
{
    switch(result)
    {
        case (0):	// dismiss
            break;
        case (1):
		{
			// first item: OSC enable checkbox
			bool enabled = mpProcessor->getEnvironment()->getFloatProperty("osc_enabled");
			mpProcessor->getEnvironment()->setProperty("osc_enabled", !enabled);
			break;
		}
        default:
			// other items set osc port offset.
			mpProcessor->getEnvironment()->setProperty("osc_port_offset", result - 2);
            break;
    }
}

static void menuItemChosenCallback (int result, WeakReference<MLPluginController> wpC, MLSymbol menuName)
{
	MLPluginController* pC = wpC;
	
	// get Controller ptr from weak reference
	if(pC == nullptr)
	{
		debug() << "    null MLPluginController ref!\n";
		return;
	}

	//debug() << "    MLPluginController:" << std::hex << (void *)pC << std::dec << "\n";

	// get menu by name from Controller’s menu map		
	const MLMenu* pMenu = pC->findMenuByName(menuName);
	if (pMenu)
	{
		MLWidgetContainer* pView = pC->getView();
		
		//debug() << "    pView:" << std::hex << (void *)pView << std::dec << "\n";
		if(pView != nullptr)
		{	
			//debug() << "        pView widget name:" << pView->getWidgetName() << "\n";
			
			MLWidget* pInstigator = pView->getWidget(pMenu->getInstigator());
			if(pInstigator != nullptr)
			{
				// turn instigator Widget off (typically, release button)
				pInstigator->setPropertyImmediate("value", 0);
			}
		}
		
		pC->menuItemChosen(menuName, result);
	}

}

void MLPluginController::updateMenu(MLSymbol menuName)
{
}

void MLPluginController::menuItemChosen(MLSymbol menuName, int result)
{
	if (result > 0)
	{
		MLAppView* pV = getView();
		if(pV)
		{
			if (menuName == "preset")
			{
				doPresetMenu(result);
			}	
			else if(menuName == "key_scale")
			{
				doScaleMenu(result);
			}
			else if(menuName == "key_more")
			{
				doMoreMenu(result);
			}
		}
	}
}

void MLPluginController::populatePresetMenu(const MLFileCollection& presetFiles)
{
	MLMenu* menu = findMenuByName("preset");
	if (menu == nullptr)
	{
		MLError() << "MLPluginController::populatePresetMenu(): menu not found!\n";
		return;
	}			
	menu->clear();
	
#if DEMO	
	menu->addItem("Save as version", false);
#else
	menu->addItem("Save as version");
#endif	
	
#if DEMO
	menu->addItem("Save", false);
#else

	menu->addItem("Save");
#endif	
	
#if DEMO
	menu->addItem("Save as...", false); 
#else
	menu->addItem("Save as...");
#endif	

	menu->addItem("Revert to saved"); 

	menu->addSeparator();		

	menu->addItem("Copy to clipboard");
	menu->addItem("Paste from clipboard");
	
#if SHOW_CONVERT_PRESETS
#if ML_MAC
	menu->addItem("Convert presets...");
#endif
#endif
	menu->addSeparator();
    
    // add factory presets, those starting with the plugin name    
    MLMenuPtr factoryMenu(new MLMenu(presetFiles.getName()));
    presetFiles.getRoot()->buildMenuIncludingPrefix(factoryMenu, MLProjectInfo::projectName);
    menu->appendMenu(factoryMenu);
	
	menu->addSeparator();
    
    // add user presets, all the others
    MLMenuPtr userMenu(new MLMenu(presetFiles.getName()));
    presetFiles.getRoot()->buildMenuExcludingPrefix(userMenu, MLProjectInfo::projectName);
    menu->appendMenu(userMenu);

	menu->buildIndex();
}

// create a menu of the factory scales.
//
void MLPluginController::populateScaleMenu(const MLFileCollection& fileCollection)
{
	debug() << "SCALE MENU \n";

    MLMenu* pMenu = findMenuByName("key_scale");	
	// MLTEST pMenu was NULL here once, I swear it. How?
	
	pMenu->clear();
 	pMenu->addItem("12-equal");
    MLMenuPtr p = fileCollection.buildMenu();

	// MLTEST
	fileCollection.dump();

    pMenu->appendMenu(p);
}

void MLPluginController::flagMIDIProgramsInPresetMenu()
{
	MLMenu* pMenu = findMenuByName("preset");
	if(pMenu != nullptr)
	{
		MLMenu::NodePtr node = pMenu->getItem("MIDI Programs");
		if(node.get() != nullptr)
		{
			if(node->getNodeSize(0) > 0)
			{
				std::list<std::string>::const_iterator it;
				const std::list<std::string>& nodeIndex = node->getIndex();
				
				int p = 1;
				for(it = nodeIndex.begin(); it != nodeIndex.end(); it++)
				{
					const std::string& name = *it;
					MLMenu::NodePtr subNode = node->getSubnodeByName(name);
					{
						std::ostringstream s;
						s << p++;
						const std::string pStr(s.str());
						subNode->setDisplayPrefix(std::string("[") + pStr + std::string("] "));
					}
				}
			}
		}
	}
}

#pragma mark MLFileCollection::Listener

void MLPluginController::processFileFromCollection (MLSymbol action, const MLFile& fileToProcess, const MLFileCollection& collection, int idx, int size)
{
	MLSymbol collectionName(collection.getName());
<<<<<<< HEAD
	
	// debug() << " MLPluginController::processFileFromCollection: " << collectionName << " / " << action << " / " << fileToProcess.getShortName() << "\n";
	
=======
	debug() << " MLPluginController::processFileFromCollection: " << collectionName << " / " << action << " / " << fileToProcess.getShortName() << "\n";

>>>>>>> bb090fee
	if(action == "begin")
	{
	}
	else if(action == "update")
	{
		// unimplemented
	}
	else if(action == "end")
	{
		// search is ending, so we populate menus and the like.
		if(collectionName == "scales")
		{
			populateScaleMenu(collection);
		}
		else if(collectionName == "presets")
		{
			populatePresetMenu(collection);
			flagMIDIProgramsInPresetMenu();
		}
	}
}

#if ML_MAC

#pragma mark ConvertProgressDisplayThread

// ConvertProgressDisplayThread: progress display for preset converter.
// TODO write on our own base class to replace ThreadWithProgressWindow.

void MLPluginController::ConvertProgressDisplayThread::run()
{
	std::string rootStr("Converting .aupreset and .mlpreset files from /Library and ~/Library...");
	setProgress(-1.0);
	setStatusMessage (rootStr);

	while(myProgress < 1.0)
	{
		if (threadShouldExit()) return;
		wait(10);
		myProgress = pController->getConvertProgress();
		setProgress(myProgress);
		
		mFilesConverted = pController->getFilesConverted();
	}
}

// This method gets called from the message thread to end our thread.
void MLPluginController::ConvertProgressDisplayThread::threadComplete (bool userPressedCancel)
{
	File destDir = getDefaultFileLocation(kPresetFiles);
	String destDirName = destDir.getFullPathName();
	if (userPressedCancel)
	{
		pController->endConvertPresets();
		AlertWindow::showMessageBoxAsync (AlertWindow::WarningIcon, "Convert presets was cancelled.",
			"Some presets may not have been converted.");
	}
	else
	{
		if(mFilesConverted)
		{
			AlertWindow::showMessageBoxAsync (AlertWindow::WarningIcon, "Convert presets successful.",
				String(mFilesConverted) + String(" presets were added to ") + destDirName + ".");
		}
		else
		{
			AlertWindow::showMessageBoxAsync (AlertWindow::WarningIcon, "No presets found to convert.", "");
		}
	}
	delete this;
}




#pragma mark ConvertPresetsThread

MLPluginController::ConvertPresetsThread::ConvertPresetsThread(MLPluginController* pC) :
	Thread("convert_presets_thread"),
	mpController(pC),
	mpPresetsToConvertAU1(0),
	mpPresetsToConvertAU2(0),
	mpPresetsToConvertVST1(0),
	mpPresetsToConvertVST2(0)
{
	mpPresetsToConvertAU1 = (new MLFileCollection("convert_presets_au1", getDefaultFileLocation(kOldPresetFiles), ".aupreset"));
	mpPresetsToConvertAU1->addListener(this);
	mpPresetsToConvertAU2 = (new MLFileCollection("convert_presets_au2", getDefaultFileLocation(kOldPresetFiles2), ".aupreset"));
	mpPresetsToConvertAU2->addListener(this);
	mpPresetsToConvertVST1 = (new MLFileCollection("convert_presets_vst1", getDefaultFileLocation(kOldPresetFiles), ".mlpreset"));
	mpPresetsToConvertVST1->addListener(this);
	mpPresetsToConvertVST2 = (new MLFileCollection("convert_presets_vst2", getDefaultFileLocation(kOldPresetFiles2), ".mlpreset"));
	mpPresetsToConvertVST2->addListener(this);
}

MLPluginController::ConvertPresetsThread::~ConvertPresetsThread()
{
	if(mpPresetsToConvertAU1)
	{
		delete mpPresetsToConvertAU1;
		mpPresetsToConvertAU1 = 0;
	}
	if(mpPresetsToConvertAU2)
	{
		delete mpPresetsToConvertAU2;
		mpPresetsToConvertAU2 = 0;
	}
	if(mpPresetsToConvertVST1)
	{
		delete mpPresetsToConvertVST1;
		mpPresetsToConvertVST1 = 0;
	}
	if(mpPresetsToConvertVST2)
	{
		delete mpPresetsToConvertVST2;
		mpPresetsToConvertVST2 = 0;
	}
}

void MLPluginController::ConvertPresetsThread::run()
{
	int interFileDelay = 5;
	float p;
	
	// convert files in immediate mode and wait for finish.
	mpPresetsToConvertAU1->searchForFilesImmediate(interFileDelay);
	while((p = mpPresetsToConvertAU1->getFloatProperty("progress")) < 1.)
	{
		mpController->setConvertProgress(p*0.25f);
		if (threadShouldExit()) return;
		wait(10);
	}
	// convert files in immediate mode and wait for finish.
	mpPresetsToConvertAU2->searchForFilesImmediate(interFileDelay);
	while((p = mpPresetsToConvertAU2->getFloatProperty("progress")) < 1.)
	{
		mpController->setConvertProgress(p*0.25f + 0.25f);
		if (threadShouldExit()) return;
		wait(10);
	}
	// convert files in immediate mode and wait for finish.
	mpPresetsToConvertVST1->searchForFilesImmediate(interFileDelay);
	while((p = mpPresetsToConvertVST1->getFloatProperty("progress")) < 1.)
	{
		mpController->setConvertProgress(p*0.25f + 0.5f);
		if (threadShouldExit()) return;
		wait(10);
	}
	// convert files in immediate mode and wait for finish.
	mpPresetsToConvertVST2->searchForFilesImmediate(interFileDelay);
	while((p = mpPresetsToConvertVST2->getFloatProperty("progress")) < 1.)
	{
		mpController->setConvertProgress(p*0.25f + 0.75f);
		if (threadShouldExit()) return;
		wait(10);
	}
	
	// notify controller we are all done
	mpController->endConvertPresets();
}

void MLPluginController::ConvertPresetsThread::processFileFromCollection
	(MLSymbol action, const MLFile& fileToProcess, const MLFileCollection& collection, int idx, int size)
{
	MLSymbol collectionName(collection.getName());
	
	if(action == "begin")
	{
	}
	else if(action == "process")
	{
		if(collectionName.beginsWith(MLSymbol("convert_presets")))
		{
			File newPresetsFolder = getDefaultFileLocation(kPresetFiles);
			File destRoot(newPresetsFolder);
			
			// get name relative to collection root.
			const std::string& relativeName = fileToProcess.getLongName();
			
			// If file at destination does not exist, or is older than the source, convert
			// source and overwrite destination.
			File destFile = destRoot.getChildFile(String(relativeName)).withFileExtension("mlpreset");
			bool destinationExists = destFile.exists();
			bool destinationIsOlder =  destFile.getLastModificationTime() < fileToProcess.getJuceFile().getLastModificationTime();
			if((!destinationExists) || (destinationIsOlder))
			{
				mpController->mpProcessor->loadPatchStateFromFile(fileToProcess);
				mpController->mpProcessor->saveStateToRelativePath(relativeName);
				mpController->fileConverted();
			}
		}
	}
	else if(action == "update")
	{
		// unimplemented
	}
}

// only convert .aupreset (AU) to .mlpreset (VST) now. After Aalto 1.6 there will be no need to convert presets.
void MLPluginController::convertPresets()
{
    if(!mpProcessor) return;
    
	mConvertProgress = 0.;
	mFilesConverted = 0;
	
    File presetsFolder = getDefaultFileLocation(kOldPresetFiles);
    if (presetsFolder != File::nonexistent)
    {
		// turn off audio -- will be turned back on by finish or cancel
        mpProcessor->suspendProcessing(true);
		
		// clear presets collection
		mpProcessor->clearPresetCollection();

		// clear menu
		findMenuByName("preset")->clear();

		if(mpConvertPresetsThread)
		{
			mpConvertPresetsThread->stopThread(100);
			delete mpConvertPresetsThread;
			mpConvertPresetsThread = 0;
		}
		
		(new ConvertProgressDisplayThread(this))->launchThread();

        mpConvertPresetsThread = new ConvertPresetsThread(this);
        mpConvertPresetsThread->startThread();
    }
    else
    {
        debug() << "convertPresets: couldn't find preset folder " << presetsFolder.getFullPathName() << ".\n";
    }
}

void MLPluginController::setConvertProgress(float f)
{
	mConvertProgress = f;
}

float MLPluginController::getConvertProgress() const
{
	return mConvertProgress;
}

int MLPluginController::getFilesConverted() const
{
	return mFilesConverted;
}

void MLPluginController::endConvertPresets()
{
	setConvertProgress(1.f);
	
	// we can't delete the convert thread here, because it calls this method directly!
	// instead a flag is set and our timer callback deletes the thread.
	mConvertPresetsThreadMarkedForDeath = true;

	// rebuild presets menu
	mpProcessor->searchForPresets();
	
	// resume processing
	mpProcessor->suspendProcessing(false);
}


#endif // ML_MAC
<|MERGE_RESOLUTION|>--- conflicted
+++ resolved
@@ -39,12 +39,6 @@
 		delete mpConvertPresetsThread;
 	}
 #endif
-<<<<<<< HEAD
-	// MLTEST
-	// debug() << "DELETING CONTROLLER\n";
-
-=======
->>>>>>> bb090fee
 	masterReference.clear();
 }
 
@@ -552,14 +546,6 @@
 void MLPluginController::processFileFromCollection (MLSymbol action, const MLFile& fileToProcess, const MLFileCollection& collection, int idx, int size)
 {
 	MLSymbol collectionName(collection.getName());
-<<<<<<< HEAD
-	
-	// debug() << " MLPluginController::processFileFromCollection: " << collectionName << " / " << action << " / " << fileToProcess.getShortName() << "\n";
-	
-=======
-	debug() << " MLPluginController::processFileFromCollection: " << collectionName << " / " << action << " / " << fileToProcess.getShortName() << "\n";
-
->>>>>>> bb090fee
 	if(action == "begin")
 	{
 	}
