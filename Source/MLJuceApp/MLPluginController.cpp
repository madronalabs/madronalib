--- conflicted
+++ resolved
@@ -19,13 +19,6 @@
 	mConvertProgress(0),
 	mFilesConverted(0)
 {
-	// MLTEST
-	debug() << "CREATING CONTROLLER\n";
-<<<<<<< HEAD
-
-=======
-	
->>>>>>> 0954e44c
 	// initialize reference
 	WeakReference<MLPluginController> initWeakReference = this;
 	
@@ -45,14 +38,6 @@
 		delete mpConvertPresetsThread;
 	}
 #endif
-<<<<<<< HEAD
-
-		// MLTEST
-=======
-	// MLTEST
->>>>>>> 0954e44c
-	debug() << "DELETING CONTROLLER\n";
-
 	masterReference.clear();
 }
 
