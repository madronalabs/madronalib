
// MadronaLib: a C++ framework for DSP applications.
// Copyright (c) 2013 Madrona Labs LLC. http://www.madronalabs.com
// Distributed under the MIT license: http://madrona-labs.mit-license.org/

#ifndef _ML_DSP_H
#define _ML_DSP_H

#include <cassert>
#include <iostream>
#include <string>

#ifdef _WIN32
	#include <memory>
#else
	//#include <tr1/memory>
#endif

#include "math.h"
#ifdef _WIN32
	#define	MAXFLOAT	((float)3.40282346638528860e+38)
#endif

#ifndef MAXFLOAT
	#include <float.h>
	#define MAXFLOAT FLT_MAX
#endif

#ifdef __SSE__
#include <xmmintrin.h>
#endif

<<<<<<< HEAD
=======
#define SHUFFLE(a, b, c, d) ((a<<6) | (b<<4) | (c<<2) | (d))
#define SHUFFLE_R(a, b, c, d) ((d<<6) | (c<<4) | (b<<2) | (a))

#include <cassert>
#include <iostream>
#include <stdint.h>
#include <string>
#include <string.h>

>>>>>>> d6578d9f
#ifndef DEBUG
#define force_inline  inline __attribute__((always_inline))
#else
#define force_inline  inline
#endif

// logs for Windows.   
#ifdef _WIN32
inline double log2( double n )   
{       
	return log( n ) / log( 2. );   
} 
inline float log2f(float n)
{
	return logf(n) / 0.693147180559945309417232121458176568f;
}
#endif

#ifdef _MSC_VER
#define snprintf _snprintf
#endif // _MSC_VER

// ----------------------------------------------------------------
#pragma mark Types
// ----------------------------------------------------------------

typedef float MLSample;
typedef double MLDouble;
typedef int MLSampleRate;
typedef float MLParamValue;

// ----------------------------------------------------------------
#pragma mark Engine Constants
// ----------------------------------------------------------------

const uintptr_t kMLProcessChunkBits = 6;     // signals are always processed in chunks of this size.
const uintptr_t kMLProcessChunkSize = 1 << kMLProcessChunkBits;

const uintptr_t kMLSamplesPerSSEVectorBits = 2;
const uintptr_t kSSEVecSize = 1 << kMLSamplesPerSSEVectorBits;

const int kMLEngineMaxVoices = 8;

const uintptr_t kMLAlignBits = 6; // cache line is 64 bytes
const uintptr_t kMLAlignSize = 1 << kMLAlignBits;
const uintptr_t kMLAlignMask = ~(kMLAlignSize - 1);

const float kMLTwoPi = 6.2831853071795864769252867f;
const float kMLPi = 3.1415926535897932384626433f;
const float kMLOneOverTwoPi = 1.0f / kMLTwoPi;
const float kMLTwelfthRootOfTwo = 1.05946309436f;

const float kMLMinGain = 0.00001f; // 10e-5 = -120dB

const MLSampleRate kMLTimeless = -1;
const MLSampleRate kMLToBeCalculated = 0;

const MLSample kMLMaxSample = MAXFLOAT;
const MLSample kMLMinSample = -MAXFLOAT;

// ----------------------------------------------------------------
#pragma mark utility functions
// ----------------------------------------------------------------

// return bool as float 0. or 1.
inline float boolToFloat(uint32_t b)
{
	uint32_t temp = 0x3F800000 & (!b - 1);
	return *((float*)&temp);
}

// return sign bit of float as float, 1. for positive, 0. for negative.
inline float fSignBit(float f)
{
	uint32_t a = *((uint32_t*)&f);
	a = (((a & 0x80000000) >> 31) - 1) & 0x3F800000;
	return *((float*)&a);
}

MLSample* alignToCacheLine(const MLSample* p);
int bitsToContain(int n);
int ilog2(int n);

// TODO make these interpolators lambdas , useful with signals

inline MLSample lerp(const MLSample a, const MLSample b, const MLSample m)
{
	return(a + m*(b-a));
}

inline MLSample lerpBipolar(const MLSample a, const MLSample b, const MLSample c, const MLSample m)
{
	MLSample absm = fabsf(m);	// TODO fast abs etc
	MLSample pos = m > 0.;
	MLSample neg = m < 0.;
	MLSample q = pos*c + neg*a;
	return (b + (q - b)*absm);
}		

inline MLSample herp(const MLSample* t, float phase)
{
	// 4-point, 3rd-order Hermite interpolation
	const float c = (t[2] - t[0]) * 0.5f;
	const float v = t[1] - t[2];
	const float w = c + v;
	const float a = w + v + (t[3] - t[1]) * 0.5f;
	const float b = w + a;
	return (((a * phase) - b) * phase + c) * phase + t[1];
}

inline MLSample werp(const MLSample* t, float phase)
{
	// 4-point, 2nd-order Watte trilinear interpolation
	const float threeOverTwo = 1.5f;
	const float oneHalf = 0.5f;
	float ym1py2 = t[0] + t[3];
	float c0 = t[1];
	float c1 = threeOverTwo * t[2] - oneHalf * (t[1] + ym1py2);
	float c2 = oneHalf * (ym1py2 - t[1] - t[2]);
	return (c2 * phase + c1) * phase + c0;
}

float scaleForRangeTransform(float a, float b, float c, float d); // TODO replace with MLRange object
float offsetForRangeTransform(float a, float b, float c, float d);

MLSample MLRand(void);
void MLRandReset(void);

// ----------------------------------------------------------------
#pragma mark portable numeric checks
// ----------------------------------------------------------------

#include <cmath>

#ifdef __INTEL_COMPILER
#include <mathimf.h>
#endif

int MLisNaN(float x);
int MLisNaN(double x);
int MLisInfinite(float x);
int MLisInfinite(double x);

// ----------------------------------------------------------------
#pragma mark min, max, clamp
// ----------------------------------------------------------------

template <class c>
inline c (min)(const c& a, const c& b)
{
	return (a < b) ? a : b;
}

template <class c>
inline c (max)(const c& a, const c& b)
{
	return (a > b) ? a : b;
}

template <class c>
inline c (clamp)(const c& x, const c& min, const c& max)
{
	return (x < min) ? min : (x > max ? max : x);
}

// within range, including start, excluding end value.
template <class c>
inline bool (within)(const c& x, const c& min, const c& max)
{
	return ((x >= min) && (x < max));
}

template <class c>
inline int (sign)(const c& x)
{
	if (x == 0) return 0;
	return (x > 0) ? 1 : -1;
}

float inMinusPiToPi(float theta);


// amp <-> dB conversions, where ratio of the given amplitude is to 1.

float ampTodB(float a);
float dBToAmp(float d);

#pragma mark smoothstep

inline float smoothstep(float a, float b, float x)
{
	x = clamp((x - a)/(b - a), 0.f, 1.f); 
	return x*x*(3.f - 2.f*x);
}

// ----------------------------------------------------------------
#pragma mark fast trig approximations
// ----------------------------------------------------------------

// fastest and worst.  rough approximation sometimes useful in [-pi/2, pi/2].
inline float fsin1(const float x)
{
    return x - (x*x*x*0.15f);
}

inline float fcos1(const float x)
{
	float xx = x*x;
    return 1.f - xx*0.5f*(1.f - xx*0.08333333f);
}

// ----------------------------------------------------------------
#pragma mark fast exp2 and log2 approx
// Courtesy José Fonseca, http://jrfonseca.blogspot.com/2008/09/fast-sse2-pow-tables-or-polynomials.html

#define EXP_POLY_DEGREE 3

#define POLY0(x, c0) _mm_set1_ps(c0)
#define POLY1(x, c0, c1) _mm_add_ps(_mm_mul_ps(POLY0(x, c1), x), _mm_set1_ps(c0))
#define POLY2(x, c0, c1, c2) _mm_add_ps(_mm_mul_ps(POLY1(x, c1, c2), x), _mm_set1_ps(c0))
#define POLY3(x, c0, c1, c2, c3) _mm_add_ps(_mm_mul_ps(POLY2(x, c1, c2, c3), x), _mm_set1_ps(c0))
#define POLY4(x, c0, c1, c2, c3, c4) _mm_add_ps(_mm_mul_ps(POLY3(x, c1, c2, c3, c4), x), _mm_set1_ps(c0))
#define POLY5(x, c0, c1, c2, c3, c4, c5) _mm_add_ps(_mm_mul_ps(POLY4(x, c1, c2, c3, c4, c5), x), _mm_set1_ps(c0))

inline __m128 exp2Approx4(__m128 x)
{
   __m128i ipart;
   __m128 fpart, expipart, expfpart;

   x = _mm_min_ps(x, _mm_set1_ps( 129.00000f));
   x = _mm_max_ps(x, _mm_set1_ps(-126.99999f));

  // ipart = int(x - 0.5) 
   ipart = _mm_cvtps_epi32(_mm_sub_ps(x, _mm_set1_ps(0.5f)));

   // fpart = x - ipart 
   fpart = _mm_sub_ps(x, _mm_cvtepi32_ps(ipart));

   // expipart = (float) (1 << ipart) 
   expipart = _mm_castsi128_ps(_mm_slli_epi32(_mm_add_epi32(ipart, _mm_set1_epi32(127)), 23));

   // minimax polynomial fit of 2**x, in range [-0.5, 0.5[ 
#if EXP_POLY_DEGREE == 5
   expfpart = POLY5(fpart, 9.9999994e-1f, 6.9315308e-1f, 2.4015361e-1f, 5.5826318e-2f, 8.9893397e-3f, 1.8775767e-3f);
#elif EXP_POLY_DEGREE == 4
   expfpart = POLY4(fpart, 1.0000026f, 6.9300383e-1f, 2.4144275e-1f, 5.2011464e-2f, 1.3534167e-2f);
#elif EXP_POLY_DEGREE == 3
   expfpart = POLY3(fpart, 9.9992520e-1f, 6.9583356e-1f, 2.2606716e-1f, 7.8024521e-2f);
#elif EXP_POLY_DEGREE == 2
   expfpart = POLY2(fpart, 1.0017247f, 6.5763628e-1f, 3.3718944e-1f);
#else
#error
#endif

   return _mm_mul_ps(expipart, expfpart);
}

#define LOG_POLY_DEGREE 5

inline __m128 log2Approx4(__m128 x)
{
   __m128i exp = _mm_set1_epi32(0x7F800000);
   __m128i mant = _mm_set1_epi32(0x007FFFFF);

   __m128 one = _mm_set1_ps( 1.0f);

   __m128i i = _mm_castps_si128(x);

   __m128 e = _mm_cvtepi32_ps(_mm_sub_epi32(_mm_srli_epi32(_mm_and_si128(i, exp), 23), _mm_set1_epi32(127)));

   __m128 m = _mm_or_ps(_mm_castsi128_ps(_mm_and_si128(i, mant)), one);

   __m128 p;

   // Minimax polynomial fit of log2(x)/(x - 1), for x in range [1, 2[ 
#if LOG_POLY_DEGREE == 6
   p = POLY5( m, 3.1157899f, -3.3241990f, 2.5988452f, -1.2315303f,  3.1821337e-1f, -3.4436006e-2f);
#elif LOG_POLY_DEGREE == 5
   p = POLY4(m, 2.8882704548164776201f, -2.52074962577807006663f, 1.48116647521213171641f, -0.465725644288844778798f, 0.0596515482674574969533f);
#elif LOG_POLY_DEGREE == 4
   p = POLY3(m, 2.61761038894603480148f, -1.75647175389045657003f, 0.688243882994381274313f, -0.107254423828329604454f);
#elif LOG_POLY_DEGREE == 3
   p = POLY2(m, 2.28330284476918490682f, -1.04913055217340124191f, 0.204446009836232697516f);
#else
#error
#endif

   // This effectively increases the polynomial degree by one, but ensures that log2(1) == 0
   p = _mm_mul_ps(p, _mm_sub_ps(m, one));

   return _mm_add_ps(p, e);
}

// ----------------------------------------------------------------
// interpolation
// ----------------------------------------------------------------

// ----------------------------------------------------------------
#pragma mark  MLRange
// ----------------------------------------------------------------

class MLRange
{
public:
	MLRange() : mA(0.f), mB(1.f), mScale(1.f), mOffset(0.f), mClip(false), mMinOutput(0), mMaxOutput(0) {}
	MLRange(float a, float b) : mA(a), mB(b), mScale(1.f), mOffset(0.f), mClip(false), mMinOutput(0), mMaxOutput(0) {}
	MLRange(float a, float b, float c, float d, bool clip = false) : 
		mA(a), mB(b), mScale(1.f), mOffset(0.f), mClip(clip), mMinOutput(0), mMaxOutput(0) 
	{
		convertTo(MLRange(c, d));
	}
	~MLRange(){}
	float getA() const {return mA;}
	float getB() const {return mB;}
	void setA(float f){mA = f;} 
	void setB(float f){mB = f;}  
	void set(float a, float b){mA = a; mB = b;}
	void setClip(bool c)
	{
		mClip = c;
	} 
	bool getClip() const { return mClip; } 
	
	void convertFrom(const MLRange& r)
	{
		float a, b, c, d;
		a = r.mA;
		b = r.mB;
		c = mA;
		d = mB;
		mScale = (d - c) / (b - a);
		mOffset = (a*d - b*c) / (a - b);
		mMinOutput = min(c, d);
		mMaxOutput = max(c, d);
	}
	void convertTo(const MLRange& r)
	{
		float a, b, c, d;
		a = mA;
		b = mB;
		c = r.mA;
		d = r.mB;
		mScale = (d - c) / (b - a);
		mOffset = (a*d - b*c) / (a - b);
		mMinOutput = min(c, d);
		mMaxOutput = max(c, d);
	}
	
	float operator()(float f) const 
	{
		float r = f*mScale + mOffset;
		if(mClip) r = clamp(r, mMinOutput, mMaxOutput);
		return r;
	}
	
	inline float convert(float f) const
	{
		return f*mScale + mOffset;
	}
	
	inline float convertAndClip(float f) const
	{
		return clamp((f*mScale + mOffset), mMinOutput, mMaxOutput);
	}

    inline bool contains(float f) const
	{
		return ((f > mMinOutput) && (f < mMaxOutput));
	}

private:
	float mA;
	float mB;
	float mScale;
	float mOffset;
	bool mClip;
	float mMinOutput;
	float mMaxOutput;
};

extern const MLRange UnityRange;

inline char * spaceStr( unsigned int numIndents )
{
	static char * pINDENT=(char *)"                                                   ";
	static int LENGTH= (int)strlen( pINDENT );
	int n = numIndents*4;
	if ( n > LENGTH ) n = LENGTH;
	return &pINDENT[ LENGTH-n ];
}

#endif // _ML_DSP_H
<|MERGE_RESOLUTION|>--- conflicted
+++ resolved
@@ -30,18 +30,6 @@
 #include <xmmintrin.h>
 #endif
 
-<<<<<<< HEAD
-=======
-#define SHUFFLE(a, b, c, d) ((a<<6) | (b<<4) | (c<<2) | (d))
-#define SHUFFLE_R(a, b, c, d) ((d<<6) | (c<<4) | (b<<2) | (a))
-
-#include <cassert>
-#include <iostream>
-#include <stdint.h>
-#include <string>
-#include <string.h>
-
->>>>>>> d6578d9f
 #ifndef DEBUG
 #define force_inline  inline __attribute__((always_inline))
 #else
